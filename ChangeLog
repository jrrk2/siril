--- conflicted
+++ resolved
@@ -3,13 +3,9 @@
 
 **Fixes:**
 * Fixed option -weight= for stack command and add filtering criteria in HISTORY key of stacked image (#1545)
-<<<<<<< HEAD
 * Fixed crash and slowness when refreshing the scripts list (#1548, #1574)
 * Immplemented a better linear regression algorithm for SPCC (!853)
 * Python scripts are now sorted alphabetically (#1559)
-=======
-* Fixed crash when refreshing the scripts list (#1548)
->>>>>>> ce8b7232
 * Fixed crash in Noise Reduction with Independent Channels option selected (#1567)
 * Fixed UI hang when manually refreshing scripts or SPCC (#1566)
 * Fixed incorrect behaviour when using set_image_pixeldata to chage the number of channels (#1570)
