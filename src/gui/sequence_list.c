/*
 * This file is part of Siril, an astronomy image processor.
 * Copyright (C) 2005-2011 Francois Meyer (dulle at free.fr)
 * Copyright (C) 2012-2020 team free-astro (see more in AUTHORS file)
 * Reference site is https://free-astro.org/index.php/Siril
 *
 * Siril is free software: you can redistribute it and/or modify
 * it under the terms of the GNU General Public License as published by
 * the Free Software Foundation, either version 3 of the License, or
 * (at your option) any later version.
 *
 * Siril is distributed in the hope that it will be useful,
 * but WITHOUT ANY WARRANTY; without even the implied warranty of
 * MERCHANTABILITY or FITNESS FOR A PARTICULAR PURPOSE. See the
 * GNU General Public License for more details.
 *
 * You should have received a copy of the GNU General Public License
 * along with Siril. If not, see <http://www.gnu.org/licenses/>.
*/

#include "core/siril.h"
#include "core/proto.h"
#include "gui/callbacks.h"
#include "gui/dialogs.h"
#include "gui/message_dialog.h"
#include "gui/image_display.h"
#include "gui/progress_and_log.h"
#include "gui/plot.h"
#include "io/sequence.h"
#include "algos/PSF.h"
#include "registration/registration.h"	// for update_reg_interface
#include "stacking/stacking.h"	// for update_stack_interface

#include "sequence_list.h"

static gboolean fill_sequence_list_idle(gpointer p);

static const char *bg_colour[] = { "WhiteSmoke", "#1B1B1B" };
static const char *ref_bg_colour[] = { "Beige", "#4A4A39" };

struct _seq_list {
	GtkTreeView *tview;
	sequence *seq;
	int layer;
};

static GtkListStore *list_store = NULL;

enum {
	COLUMN_IMNAME,		// string
	COLUMN_SHIFTX,		// int
	COLUMN_SHIFTY,		// int
	COLUMN_SELECTED,	// gboolean
	COLUMN_FWHM,		// gdouble
	COLUMN_CURRENT,		// int weight, current file loaded, display IMNAME in bold
	COLUMN_REFERENCE,	// background color depending on the image being reference
	COLUMN_INDEX,		// int
	N_COLUMNS
};

enum {					//different context_id of the GtkStatusBar
	COUNT_STATE
};


/******* Static functions **************/
static void fwhm_quality_cell_data_function(GtkTreeViewColumn *col,
		GtkCellRenderer *renderer, GtkTreeModel *model, GtkTreeIter *iter,
		gpointer user_data) {
	gdouble quality;
	gchar buf[20];
	gtk_tree_model_get(model, iter, COLUMN_FWHM, &quality, -1);
	if (quality >= 0.0)
		g_snprintf(buf, sizeof(buf), "%.3f", quality);
	else
		g_strlcpy(buf, "N/A", sizeof(buf));
	g_object_set(renderer, "text", buf, NULL);
}

static void update_seqlist_dialog_combo() {
	if (!sequence_is_loaded()) return;

	GtkComboBoxText *seqcombo = GTK_COMBO_BOX_TEXT(lookup_widget("seqlist_dialog_combo"));
	g_signal_handlers_block_by_func(GTK_COMBO_BOX(seqcombo), on_seqlist_dialog_combo_changed, NULL);
	gtk_combo_box_text_remove_all(seqcombo);

	if (com.seq.nb_layers == 1) {
		gtk_combo_box_text_append_text(seqcombo, _("B&W channel"));
	} else {
		gtk_combo_box_text_append_text(seqcombo, _("Red channel"));
		gtk_combo_box_text_append_text(seqcombo, _("Green channel"));
		gtk_combo_box_text_append_text(seqcombo, _("Blue channel"));
	}
	gtk_combo_box_set_active(GTK_COMBO_BOX(seqcombo), 0);
	g_signal_handlers_unblock_by_func(GTK_COMBO_BOX(seqcombo), on_seqlist_dialog_combo_changed, NULL);
}

static void initialize_title() {
	GtkHeaderBar *bar = GTK_HEADER_BAR(lookup_widget("seqlistbar"));
	gchar *seq_basename;

	if (sequence_is_loaded())
		seq_basename = g_path_get_basename(com.seq.seqname);
	else
		seq_basename = g_strdup(_("No sequence loaded"));

	gtk_header_bar_set_title(bar, _("Frame List"));
	gtk_header_bar_set_subtitle(bar, seq_basename);
	gtk_widget_set_sensitive(lookup_widget("seqlist_buttonbar"), sequence_is_loaded());
	gtk_widget_set_sensitive(lookup_widget("seqlist_dialog_combo"), sequence_is_loaded());
	gtk_widget_set_sensitive(lookup_widget("refframe2"), sequence_is_loaded());

	g_free(seq_basename);
}

static void initialize_search_entry() {
	GtkTreeView *tree_view = GTK_TREE_VIEW(gtk_builder_get_object(builder, "treeview1"));
	GtkEntry *entry = GTK_ENTRY(lookup_widget("seqlistsearch"));

	gtk_entry_set_text (entry, "");
	gtk_tree_view_set_search_entry(tree_view, entry);
}

static void get_list_store() {
	if (list_store == NULL) {
		list_store = GTK_LIST_STORE(gtk_builder_get_object(builder, "liststore1"));

		GtkTreeViewColumn *col = GTK_TREE_VIEW_COLUMN(gtk_builder_get_object(builder, "treeviewcolumn5"));
		GtkCellRenderer *cell = GTK_CELL_RENDERER(gtk_builder_get_object(builder, "cellrenderertext5"));
		gtk_tree_view_column_set_cell_data_func(col, cell, fwhm_quality_cell_data_function, NULL, NULL);
	}
}

/* Add an image to the list. If seq is NULL, the list is cleared. */
static void add_image_to_sequence_list(sequence *seq, int index, int layer) {
	GtkTreeSelection *selection;
	GtkTreeIter iter;
	char imname[256];
	char *basename;
	int shiftx = -1, shifty = -1;
	double fwhm = -1.0;
	int color;

	get_list_store();

	if (seq == NULL) {
		gtk_list_store_clear(list_store);
		return;		// just clear the list
	}
	if (seq->regparam && seq->regparam[layer]) {
		shiftx = roundf_to_int(seq->regparam[layer][index].shiftx);
		shifty = roundf_to_int(seq->regparam[layer][index].shifty);

		if (seq->regparam[layer][index].fwhm > 0.0f)
			fwhm = seq->regparam[layer][index].fwhm;
		else if (seq->regparam[layer][index].quality >= 0.0)
			fwhm = seq->regparam[layer][index].quality;
	}

	color = (com.combo_theme == 0) ? 1 : 0;

	selection = GTK_TREE_SELECTION(gtk_builder_get_object(builder, "treeview-selection1"));

	basename = g_path_get_basename(seq_get_image_filename(seq, index, imname));
	gtk_list_store_append (list_store, &iter);
	gtk_list_store_set (list_store, &iter,
			COLUMN_IMNAME, basename,
			COLUMN_SHIFTX, shiftx,
			COLUMN_SHIFTY, shifty,
			COLUMN_SELECTED, seq->imgparam[index].incl,
			COLUMN_FWHM, fwhm,
			COLUMN_CURRENT, index == seq->current ? 800 : 400,
			// weight value is 400 by default "normal":
			// http://developer.gnome.org/gtk3/stable/GtkCellRendererText.html#GtkCellRendererText--weight
			COLUMN_REFERENCE, index == seq->reference_image ?
			ref_bg_colour[color] : bg_colour[color],
			COLUMN_INDEX, (index + 1),
			-1);
	/* see example at http://developer.gnome.org/gtk3/3.5/GtkListStore.html */
	if (index == seq->current) {
		if (selection)
			gtk_tree_selection_select_iter(selection, &iter);
	}
	g_free(basename);
}

static void sequence_list_change_selection(gchar *path, gboolean new_value) {
	GtkTreeIter iter;
	get_list_store();
	gtk_tree_model_get_iter_from_string(GTK_TREE_MODEL(list_store), &iter, path);
	gtk_list_store_set(list_store, &iter, COLUMN_SELECTED, new_value, -1);
}

static GList *get_row_references_of_selected_rows(GtkTreeSelection *selection,
		GtkTreeModel *model) {
	GList *ref = NULL;
	GList *sel, *s;

	sel = gtk_tree_selection_get_selected_rows(selection, &model);

	for (s = sel; s; s = s->next) {
		GtkTreeRowReference *rowref = gtk_tree_row_reference_new(model,	(GtkTreePath *) s->data);
		ref = g_list_prepend(ref, rowref);
	}
	g_list_free_full(sel, (GDestroyNotify) gtk_tree_path_free);
	return ref;
}

<<<<<<< HEAD
=======
static int get_image_index_from_path(GtkTreePath *path) {
	GValue value = G_VALUE_INIT;
	gint index;
	GtkTreeIter iter;
	get_list_store();
	gtk_tree_model_get_iter(GTK_TREE_MODEL(list_store), &iter, path);
	gtk_tree_model_get_value(GTK_TREE_MODEL(list_store), &iter, COLUMN_INDEX, &value);
	index = g_value_get_int(&value) - 1;
	g_value_unset(&value);
	return index;
}

>>>>>>> 6037d7d5
static void unselect_select_frame_from_list(GtkTreeView *tree_view) {
	GtkTreeSelection *selection;
	GtkTreeModel *model;
	GList *references, *list;

	get_list_store();

	model = gtk_tree_view_get_model(tree_view);
	selection = gtk_tree_view_get_selection(tree_view);
	references = get_row_references_of_selected_rows(selection, model);
	for (list = references; list; list = list->next) {
		GtkTreePath *path = gtk_tree_row_reference_get_path((GtkTreeRowReference*)list->data);
		if (path) {
			gint *new_index = gtk_tree_path_get_indices(path);
			toggle_image_selection(new_index[0]);
			gtk_tree_path_free(path);
		}
	}
	g_list_free(references);
}

static void display_status() {
	gchar *text;
	GtkStatusbar *statusbar;

	statusbar = GTK_STATUSBAR(lookup_widget("seqlist_statusbar"));

	text = g_strdup_printf("%d/%d", com.seq.current + 1, com.seq.number);
	gtk_statusbar_push(statusbar, COUNT_STATE, text);
	g_free(text);
}

/* method handling all include or all exclude from a sequence */
static void sequence_setselect_all(gboolean include_all) {
	int i;

	if (!com.seq.imgparam)
		return;
	for (i = 0; i < com.seq.number; ++i) {
		if (com.seq.imgparam[i].incl != include_all) {
			com.seq.imgparam[i].incl = include_all;
			sequence_list_change_selection_index(i);
		}
	}
	if (include_all) {
		com.seq.selnum = com.seq.number;
		siril_log_message(_("Selected all images from sequence\n"));
	} else {
		com.seq.selnum = 0;
		com.seq.reference_image = -1;
		siril_log_message(_("Unselected all images from sequence\n"));
		sequence_list_change_reference();
		adjust_refimage(com.seq.current);
	}
	update_reg_interface(FALSE);
	update_stack_interface(TRUE);
	writeseqfile(&com.seq);
	redraw(com.cvport, REMAP_NONE);
	drawPlot();
	adjust_sellabel();
}

/**** Callbacks *****/

void on_treeview1_cursor_changed(GtkTreeView *tree_view, gpointer user_data) {
	GtkTreeModel *tree_model;
	GtkTreeSelection *selection;
	GtkTreeIter iter;
	GList *list;

	tree_model = gtk_tree_view_get_model(tree_view);
	selection = gtk_tree_view_get_selection (tree_view);

	list = gtk_tree_selection_get_selected_rows(selection, &tree_model);
	if (g_list_length(list) == 1) {
		gint idx;
		GValue value = G_VALUE_INIT;
		gtk_tree_model_get_iter(tree_model, &iter, (GtkTreePath *)list->data);

		gtk_tree_model_get_value(tree_model, &iter, COLUMN_INDEX, &value);
		idx = g_value_get_int(&value) - 1;
		if (idx != com.seq.current) {
			fprintf(stdout, "loading image %d\n", idx);
			seq_load_image(&com.seq, idx, TRUE);
		}
		g_value_unset(&value);
	}
	g_list_free_full(list, (GDestroyNotify) gtk_tree_path_free);
	display_status();
}

void on_seqlist_dialog_combo_changed(GtkComboBoxText *widget, gpointer user_data) {
	int active = gtk_combo_box_get_active(GTK_COMBO_BOX(widget));
	if (active >= 0) {
		fill_sequence_list(&com.seq, active, FALSE);
	}
}

void update_seqlist() {
	initialize_title();
	update_seqlist_dialog_combo();
	initialize_search_entry();
	display_status();
}

/* called on sequence loading (set_seq), on layer tab change and on registration data update.
 * It is executed safely in the GTK thread if as_idle is true. */
void fill_sequence_list(sequence *seq, int layer, gboolean as_idle) {
	struct _seq_list *args;
	if (seq == NULL || layer >= seq->nb_layers) return;

	args = malloc(sizeof(struct _seq_list));
	args->seq = seq;
	args->layer = layer;
	args->tview = GTK_TREE_VIEW(lookup_widget("treeview1"));

	g_signal_handlers_block_by_func(args->tview, on_treeview1_cursor_changed, NULL);

	if (as_idle)
		gdk_threads_add_idle(fill_sequence_list_idle, args);
	else fill_sequence_list_idle(args);
}

static gboolean fill_sequence_list_idle(gpointer p) {
	int i;
	struct _seq_list *args = (struct _seq_list *)p;
	add_image_to_sequence_list(NULL, 0, 0);	// clear
	if (args->seq->number > 0) {
		for (i = 0; i < args->seq->number; i++) {
			add_image_to_sequence_list(args->seq, i, args->layer);
		}
	}
	g_signal_handlers_unblock_by_func(args->tview, on_treeview1_cursor_changed, NULL);

	free(args);
	return FALSE;
}

void on_seqlist_button_clicked(GtkToolButton *button, gpointer user_data) {
	if (gtk_widget_get_visible(lookup_widget("seqlist_dialog"))) {
		siril_close_dialog("seqlist_dialog");
	} else {
		update_seqlist();
		siril_open_dialog("seqlist_dialog");
	}
}

void on_seqlist_image_selection_toggled(GtkCellRendererToggle *cell_renderer,
		gchar *char_path, gpointer user_data) {
	GtkTreePath *path = gtk_tree_path_new_from_string(char_path);
	gint index = get_image_index_from_path(path);
	gtk_tree_path_free(path);
	if (index < 0 || index >= com.seq.number) return;
	fprintf(stdout, "toggle selection index = %d\n", index);

	sequence_list_change_selection(char_path, !com.seq.imgparam[index].incl);
	siril_log_message(_("%s image %d in sequence %s\n"),
			com.seq.imgparam[index].incl ? _("excluding") : _("including"),
			index, com.seq.seqname);

	com.seq.imgparam[index].incl = !com.seq.imgparam[index].incl;
	if (com.seq.imgparam[index].incl)
		com.seq.selnum++;
	else 	com.seq.selnum--;
	update_reg_interface(FALSE);
	update_stack_interface(FALSE);
	redraw(com.cvport, REMAP_NONE);
	drawPlot();
	adjust_sellabel();
	writeseqfile(&com.seq);
}

void toggle_image_selection(int image_num) {
	gchar *msg;
	if (com.seq.imgparam[image_num].incl) {
		com.seq.imgparam[image_num].incl = FALSE;
		--com.seq.selnum;
		msg = g_strdup_printf(_("Image %d has been unselected from sequence\n"), image_num);
		if (image_num == com.seq.reference_image) {
			com.seq.reference_image = -1;
			sequence_list_change_reference();
			adjust_refimage(image_num);
		}
	} else {
		com.seq.imgparam[image_num].incl = TRUE;
		++com.seq.selnum;
		msg = g_strdup_printf(_("Image %d has been selected from sequence\n"), image_num);
	}
	siril_log_message(msg);
	g_free(msg);
	sequence_list_change_selection_index(image_num);
	update_reg_interface(FALSE);
	update_stack_interface(TRUE);
	redraw(com.cvport, REMAP_NONE);
	drawPlot();
	adjust_sellabel();
	writeseqfile(&com.seq);
}

void on_selected_frames_select(GtkButton *button, gpointer user_data) {
	unselect_select_frame_from_list((GtkTreeView *)user_data);
}

void on_seqexcludeall_button_clicked(GtkButton *button, gpointer user_data) {
	gboolean exclude_all;

	exclude_all = siril_confirm_dialog(_("Exclude all images ?"),
			_("This erases previous image selection and there's no possible undo."));
	if (exclude_all) {
		sequence_setselect_all(FALSE);
	}
}

void on_seqselectall_button_clicked(GtkButton *button, gpointer user_data) {
	gboolean select_all;

	select_all = siril_confirm_dialog(_("Include all images ?"),
			_("This erases previous image selection and there's no possible undo."));
	if (select_all) {
		sequence_setselect_all(TRUE);
	}
}

void on_ref_frame_toggled(GtkToggleButton *togglebutton, gpointer user_data) {
	if (sequence_is_loaded()) {
		free_reference_image();
		GtkTreeSelection *selection;
		GtkTreeModel *model;
		GList *references;

		get_list_store();

		model = gtk_tree_view_get_model((GtkTreeView* ) user_data);
		selection = gtk_tree_view_get_selection((GtkTreeView* ) user_data);
		references = get_row_references_of_selected_rows(selection, model);

		references = g_list_first(references);
		if (!references) return;

		GtkTreePath *path = gtk_tree_row_reference_get_path((GtkTreeRowReference*)references->data);
		if (path) {
			if ((gtk_toggle_button_get_active(togglebutton) == FALSE)) {
				if (com.seq.reference_image == com.seq.current)
					com.seq.reference_image = -1;
			} else {
				com.seq.reference_image = com.seq.current;
				test_and_allocate_reference_image(-1);
				// a reference image should not be excluded to avoid confusion
				if (!com.seq.imgparam[com.seq.current].incl) {
					toggle_image_selection(com.seq.current);
				}
			}
			gtk_tree_path_free(path);
		}

		g_list_free(references);
		sequence_list_change_reference();
		update_stack_interface(FALSE);// get stacking info and enable the Go button
		adjust_sellabel();	// reference image is named in the label
		writeseqfile(&com.seq);
		drawPlot();		// update plots
	}
}

/****************** modification of the list store (tree model) ******************/

void sequence_list_change_selection_index(int index) {
	GtkTreePath *path = gtk_tree_path_new_from_indices(index, -1);
	sequence_list_change_selection(gtk_tree_path_to_string(path), com.seq.imgparam[index].incl);
	gtk_tree_path_free(path);
}

void sequence_list_change_current() {
	GtkTreeIter iter;
	gboolean valid;

	get_list_store();
	valid = gtk_tree_model_get_iter_first(GTK_TREE_MODEL(list_store), &iter);
	while (valid) {
		gint index = 0;
		GValue value = G_VALUE_INIT;

		gtk_tree_model_get_value (GTK_TREE_MODEL(list_store), &iter, COLUMN_INDEX, &value);
		index = g_value_get_int(&value) - 1;
		g_value_unset(&value);
		gtk_list_store_set(list_store, &iter, COLUMN_CURRENT,
				(index == com.seq.current) ? 800 : 400, -1);
		valid = gtk_tree_model_iter_next(GTK_TREE_MODEL(list_store), &iter);
	}
}

void sequence_list_change_reference() {
	GtkTreeIter iter;
	gboolean valid;
	int color;

	color = (com.combo_theme == 0) ? 1 : 0;

	get_list_store();
	valid = gtk_tree_model_get_iter_first(GTK_TREE_MODEL(list_store), &iter);
	while (valid) {
		gint index = 0;
		GValue value = G_VALUE_INIT;

		gtk_tree_model_get_value (GTK_TREE_MODEL(list_store), &iter, COLUMN_INDEX, &value);
		index = g_value_get_int(&value) - 1;
		g_value_unset(&value);
		gtk_list_store_set(list_store, &iter,
						COLUMN_REFERENCE,
						(index == com.seq.reference_image) ?
						ref_bg_colour[color] : bg_colour[color], -1);
		valid = gtk_tree_model_iter_next(GTK_TREE_MODEL(list_store), &iter);
	}
}

void clear_sequence_list() {
	g_signal_handlers_block_by_func(GTK_TREE_VIEW(lookup_widget("treeview1")), on_treeview1_cursor_changed, NULL);
	get_list_store();
	gtk_list_store_clear(list_store);
	g_signal_handlers_unblock_by_func(GTK_TREE_VIEW(lookup_widget("treeview1")), on_treeview1_cursor_changed, NULL);
}

void adjust_refimage(int n) {
	static GtkWidget *ref_butt2 = NULL;
	if (ref_butt2 == NULL) {
		ref_butt2 = lookup_widget("refframe2");
	}

	g_signal_handlers_block_by_func(ref_butt2, on_ref_frame_toggled, NULL);
	gtk_toggle_button_set_active(GTK_TOGGLE_BUTTON(ref_butt2), com.seq.reference_image == n);
	g_signal_handlers_unblock_by_func(ref_butt2, on_ref_frame_toggled, NULL);
}<|MERGE_RESOLUTION|>--- conflicted
+++ resolved
@@ -206,8 +206,6 @@
 	return ref;
 }
 
-<<<<<<< HEAD
-=======
 static int get_image_index_from_path(GtkTreePath *path) {
 	GValue value = G_VALUE_INIT;
 	gint index;
@@ -220,7 +218,7 @@
 	return index;
 }
 
->>>>>>> 6037d7d5
+
 static void unselect_select_frame_from_list(GtkTreeView *tree_view) {
 	GtkTreeSelection *selection;
 	GtkTreeModel *model;
