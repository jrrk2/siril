--- conflicted
+++ resolved
@@ -308,13 +308,9 @@
 	} else if (sequence_is_loaded()) {
 		if (vport >= com.seq.nb_layers)
 			no_data = 1;
-<<<<<<< HEAD
 	}
 	else no_data = 1;
 	if (gfit.type == DATA_UNSUPPORTED)
-=======
-	} else
->>>>>>> 416fb309
 		no_data = 1;
 	if (no_data) {
 		siril_debug_print("vport is out of bounds or data is not loaded yet\n");
@@ -470,49 +466,30 @@
 #endif
 	for (y = 0; y < gfit.ry; y++) {
 		guint x;
-<<<<<<< HEAD
-		for (x = 0; x < gfit.rx; x++) {
+		guint src_index = y * gfit.rx;
+		guint dst_index = ((gfit.ry - 1 - y) * gfit.rx) * 4;
+		for (x = 0; x < gfit.rx; ++x, ++src_index, dst_index += 2) {
 			guint src_index = y * gfit.rx + x;
 			BYTE dst_pixel_value = 0;
 			if (gfit.type == DATA_USHORT) {
 				WORD tmp_pixel_value;
-				if (mode == HISTEQ_DISPLAY || mode == STF_DISPLAY) // special case, no lo & hi
+				if (special_mode) // special case, no lo & hi
 					dst_pixel_value = index[src[src_index]];
 				else if (do_cut_over && src[src_index] > hi)	// cut
 					dst_pixel_value = 0;
-				else {
-					if (src[src_index] - lo < 0)
-						tmp_pixel_value = 0;
-					else
-						tmp_pixel_value = src[src_index] - lo;
+    			else {
+	    			dst_pixel_value = index[src[src_index] - lo < 0 ? 0 : src[src_index] - lo];
 					dst_pixel_value = index[tmp_pixel_value];
 				}
 			} else if (gfit.type == DATA_FLOAT) {
 				dst_pixel_value = display_for_float_pixel(fsrc[src_index], mode, vport, lo, hi);
 			}
 
-			if (inverted)
-				dst_pixel_value = UCHAR_MAX - dst_pixel_value;
+			dst_pixel_value =
+					inverted ? UCHAR_MAX - dst_pixel_value : dst_pixel_value;
 
 			// Siril's FITS are stored bottom to top, so mapping needs to revert data order
 			guint dst_index = ((gfit.ry - 1 - y) * gfit.rx + x) * 4;
-=======
-		guint src_index = y * gfit.rx;
-		guint dst_index = ((gfit.ry - 1 - y) * gfit.rx) * 4;
-		for (x = 0; x < gfit.rx; ++x, ++src_index, dst_index += 2) {
-			BYTE dst_pixel_value;
-			if (special_mode)	// special case, no lo & hi
-				dst_pixel_value = index[src[src_index]];
-			else if (do_cut_over && src[src_index] > hi)	// cut
-				dst_pixel_value = 0;
-			else {
-				dst_pixel_value = index[src[src_index] - lo < 0 ? 0 : src[src_index] - lo];
-			}
-
-			dst_pixel_value =
-					inverted ? UCHAR_MAX - dst_pixel_value : dst_pixel_value;
-
->>>>>>> 416fb309
 			switch (color) {
 			default:
 			case NORMAL_COLOR:
