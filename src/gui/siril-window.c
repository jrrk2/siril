--- conflicted
+++ resolved
@@ -31,11 +31,8 @@
 		{ "hide-show-toolbar", toolbar_activate },
 		{ "shortcuts", keyboard_shortcuts_activated},
 		{ "cwd", cwd_action_activate },
-<<<<<<< HEAD
 		{ "livestacking", livestacking_action_activate },
-=======
 		{ "panel", panel_activate },
->>>>>>> a78f2ce0
 
 		{ "conversion", tab_conversion_activate },
 		{ "sequence", tab_sequence_activate },
