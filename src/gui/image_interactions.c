/*
 * This file is part of Siril, an astronomy image processor.
 * Copyright (C) 2005-2011 Francois Meyer (dulle at free.fr)
 * Copyright (C) 2012-2019 team free-astro (see more in AUTHORS file)
 * Reference site is https://free-astro.org/index.php/Siril
 *
 * Siril is free software: you can redistribute it and/or modify
 * it under the terms of the GNU General Public License as published by
 * the Free Software Foundation, either version 3 of the License, or
 * (at your option) any later version.
 *
 * Siril is distributed in the hope that it will be useful,
 * but WITHOUT ANY WARRANTY; without even the implied warranty of
 * MERCHANTABILITY or FITNESS FOR A PARTICULAR PURPOSE. See the
 * GNU General Public License for more details.
 *
 * You should have received a copy of the GNU General Public License
 * along with Siril. If not, see <http://www.gnu.org/licenses/>.
 */

#include "core/siril.h"
#include "core/proto.h"
#include "core/undo.h"
#include "algos/background_extraction.h"
#include "io/single_image.h"
#include "io/sequence.h"
#include "image_interactions.h"
#include "image_display.h"
#include "callbacks.h"
#include "progress_and_log.h"

mouse_status_enum mouse_status;

/* mouse callbacks */
static double margin_size = 10;
static gboolean is_shift_on = FALSE;

static gboolean is_over_the_left_side_of_sel(double zoomedX, double zoomedY, double zoom) {
	if (com.selection.w == 0 && com.selection.h == 0) return FALSE;
	double s = margin_size / zoom;
	if ((zoomedX > com.selection.x - s && zoomedX < com.selection.x + s)) {
		if (zoomedY > com.selection.y - s
				&& zoomedY < com.selection.y + com.selection.h + s)
			return TRUE;
	}

	return FALSE;
}

static gboolean is_over_the_right_side_of_sel(double zoomedX, double zoomedY, double zoom) {
	if (com.selection.w == 0 && com.selection.h == 0) return FALSE;
	double s = margin_size / zoom;
	if ((zoomedX > com.selection.x + com.selection.w - s
				&& zoomedX < com.selection.x + com.selection.w + s)) {
		if (zoomedY > com.selection.y - s
				&& zoomedY < com.selection.y + com.selection.h + s)
			return TRUE;
	}
	return FALSE;
}

static gboolean is_over_the_bottom_of_sel(double zoomedX, double zoomedY, double zoom) {
	if (com.selection.w == 0 && com.selection.h == 0) return FALSE;
	double s = margin_size / zoom;
	if ((zoomedY > com.selection.y + com.selection.h - s
				&& zoomedY < com.selection.y + com.selection.h + s)) {
		if (zoomedX > com.selection.x - s
				&& zoomedX < com.selection.x + com.selection.w + s)
			return TRUE;
	}
	return FALSE;
}

static gboolean is_over_the_top_of_sel(double zoomedX, double zoomedY, double zoom) {
	if (com.selection.w == 0 && com.selection.h == 0) return FALSE;
	double s = margin_size / zoom;
	if ((zoomedY > com.selection.y - s && zoomedY < com.selection.y + s)) {
		if (zoomedX > com.selection.x - s
				&& zoomedX < com.selection.x + com.selection.w + s)
			return TRUE;
	}
	return FALSE;
}


static gboolean inimage(GdkEvent *event) {
	double zoom = get_zoom_val();
	return ((GdkEventButton*) event)->x > 0
		&& ((GdkEventButton*) event)->x < gfit.rx * zoom
		&& ((GdkEventButton*) event)->y > 0
		&& ((GdkEventButton*) event)->y < gfit.ry * zoom;
}

/*
 * Selection static functions
 */

/* selection zone event management */
#define MAX_CALLBACKS_PER_EVENT 10
static selection_update_callback _registered_callbacks[MAX_CALLBACKS_PER_EVENT];
static int _nb_registered_callbacks = 0;

void register_selection_update_callback(selection_update_callback f) {
	if (_nb_registered_callbacks < MAX_CALLBACKS_PER_EVENT) {
		_registered_callbacks[_nb_registered_callbacks] = f;
		_nb_registered_callbacks++;
	}
}

void unregister_selection_update_callback(selection_update_callback f) {
	int i;
	for (i = 0; i < _nb_registered_callbacks; ++i) {
		if (_registered_callbacks[i] == f) {
			_registered_callbacks[i] =
				_registered_callbacks[_nb_registered_callbacks];
			_registered_callbacks[_nb_registered_callbacks] = NULL;
			_nb_registered_callbacks--;
			return;
		}
	}
}

// send the events
static void new_selection_zone() {
	int i;
	siril_debug_print("selection: %d,%d,\t%dx%d\n", com.selection.x, com.selection.y,
			com.selection.w, com.selection.h);
	for (i = 0; i < _nb_registered_callbacks; ++i) {
		_registered_callbacks[i]();
	}
	redraw(com.cvport, REMAP_NONE);
}

void delete_selected_area() {
	memset(&com.selection, 0, sizeof(rectangle));
	new_selection_zone();
}

/*
 * Button events
 */

static void do_popup_rgbmenu(GtkWidget *my_widget, GdkEventButton *event) {
	static GtkMenu *menu = NULL;

	if (!menu) {
		menu = GTK_MENU(gtk_builder_get_object(builder, "menurgb"));
		gtk_menu_attach_to_widget(GTK_MENU(menu), my_widget, NULL);
	}

#if GTK_CHECK_VERSION(3, 22, 0)
	gtk_menu_popup_at_pointer(GTK_MENU(menu), NULL);
#else
	int button, event_time;

	if (event) {
		button = event->button;
		event_time = event->time;
	} else {
		button = 0;
		event_time = gtk_get_current_event_time();
	}

	gtk_menu_popup(GTK_MENU(menu), NULL, NULL, NULL, NULL, button,
			event_time);
#endif
}

/* Gray popup menu */

static void do_popup_graymenu(GtkWidget *my_widget, GdkEventButton *event) {
	static GtkMenu *menu = NULL;
	gboolean selected;

	gboolean is_a_single_image_loaded = single_image_is_loaded() && (!sequence_is_loaded()
			|| (sequence_is_loaded() && (com.seq.current == RESULT_IMAGE
					|| com.seq.current == SCALED_IMAGE)));

	if (!menu) {
		menu = GTK_MENU(gtk_builder_get_object(builder, "menugray"));
		gtk_menu_attach_to_widget(GTK_MENU(menu), my_widget, NULL);
	}

	selected = com.selection.w && com.selection.h;
	gtk_widget_set_sensitive(lookup_widget("undo_item1"), is_undo_available());
	gtk_widget_set_sensitive(lookup_widget("redo_item1"), is_redo_available());
	gtk_widget_set_sensitive(lookup_widget("menu_gray_psf"), selected);
	gtk_widget_set_sensitive(lookup_widget("menu_gray_stat"), is_a_single_image_loaded || sequence_is_loaded());
	gtk_widget_set_sensitive(lookup_widget("menu_gray_seqpsf"), selected);
	gtk_widget_set_sensitive(lookup_widget("menu_gray_pick_star"), selected);
	gtk_widget_set_sensitive(lookup_widget("menu_gray_crop"), selected && is_a_single_image_loaded);
	gtk_widget_set_sensitive(lookup_widget("menu_gray_crop_seq"), selected && sequence_is_loaded());

#if GTK_CHECK_VERSION(3, 22, 0)
	gtk_menu_popup_at_pointer(GTK_MENU(menu), NULL);
#else
	int button, event_time;

	if (event) {
		button = event->button;
		event_time = event->time;
	} else {
		button = 0;
		event_time = gtk_get_current_event_time();
	}

	gtk_menu_popup(GTK_MENU(menu), NULL, NULL, NULL, NULL, button, event_time);
#endif
}


gboolean rgb_area_popup_menu_handler(GtkWidget *widget) {
	do_popup_rgbmenu(widget, NULL);
	return TRUE;
}

gboolean on_drawingarea_button_press_event(GtkWidget *widget,
		GdkEventButton *event, gpointer user_data) {
	if (inimage((GdkEvent *) event)) {
		/* click on RGB image */
		if (widget == com.vport[RGB_VPORT]) {
			if (event->button == 3) {	// right click
				do_popup_rgbmenu(widget, event);
				return TRUE;
			}
			return FALSE;
		}

		/* else, click on gray image */
		if (event->button == 1) {	// left click
			if (mouse_status == MOUSE_ACTION_SELECT_REG_AREA) {
				if (com.drawing) {
					com.drawing = FALSE;
				} else {
					double zoom = get_zoom_val();
					if (is_over_the_left_side_of_sel(event->x / zoom,
								event->y / zoom, zoom)) {
						com.drawing = TRUE;
						com.startX = com.selection.x + com.selection.w;
						com.freezeY = TRUE;
						com.freezeX = FALSE;
					} else if (is_over_the_right_side_of_sel(event->x / zoom,
								event->y / zoom, zoom)) {
						com.drawing = TRUE;
						com.startX = com.selection.x;
						com.freezeY = TRUE;
						com.freezeX = FALSE;
					} else if (is_over_the_bottom_of_sel(event->x / zoom,
								event->y / zoom, zoom)) {
						com.drawing = TRUE;
						com.startY = com.selection.y;
						com.freezeY = FALSE;
						com.freezeX = TRUE;
					} else if (is_over_the_top_of_sel(event->x / zoom,
								event->y / zoom, zoom)) {
						com.drawing = TRUE;
						com.startY = com.selection.y + com.selection.h;
						com.freezeY = FALSE;
						com.freezeX = TRUE;
					} else {
						com.drawing = TRUE;
						com.startX = event->x / zoom;
						com.startY = event->y / zoom;
						com.selection.h = 0;
						com.selection.w = 0;
						com.freezeX = com.freezeY = FALSE;
					}
				}
				gtk_widget_queue_draw(widget);
			} else if (mouse_status == MOUSE_ACTION_DRAW_SAMPLES) {
				double zoom = get_zoom_val();
				point pt;
				int radius = get_sample_radius();

				pt.x = (event->x / zoom) - radius;
				pt.y = (event->y / zoom) - radius;

				if (pt.x + radius <= gfit.rx && pt.y + radius <= gfit.ry
						&& pt.x - radius >= 0 && pt.y - radius >= 0) {
					com.grad_samples = add_background_sample(com.grad_samples, &gfit, pt);

					redraw(com.cvport, REMAP_NONE);
					redraw_previews();
				}
			}
		} else if (event->button == 3) {	// right click
			if (mouse_status == MOUSE_ACTION_DRAW_SAMPLES) {
				double zoom = get_zoom_val();
				point pt;
				int radius = (int) (25 / 2);

				pt.x = (event->x / zoom) - radius;
				pt.y = (event->y / zoom) - radius;

				if (pt.x + radius <= gfit.rx && pt.y + radius <= gfit.ry
						&& pt.x - radius >= 0 && pt.y - radius >= 0) {
					com.grad_samples = remove_background_sample(com.grad_samples, &gfit, pt);

					redraw(com.cvport, REMAP_NONE);
					redraw_previews();
				}
			}
		}
	}
	return FALSE;
}

gboolean on_drawingarea_button_release_event(GtkWidget *widget,
		GdkEventButton *event, gpointer user_data) {
	double zoom = get_zoom_val();
	gdouble zoomedX, zoomedY;

	if (inimage((GdkEvent *) event)) {
		zoomedX = event->x / zoom;
		zoomedY = event->y / zoom;
	} else {
		if (event->x < 0)
			zoomedX = 0.0;
		else if (event->x > gfit.rx * zoom)
			zoomedX = gfit.rx;
		else
			zoomedX = event->x / zoom;
		if (event->y < 0)
			zoomedY = 0.0;
		else if (event->y > gfit.ry * zoom)
			zoomedY = gfit.ry;
		else
			zoomedY = event->y / zoom;
	}
	if (event->button == 1) {	// left click
		if (com.drawing && mouse_status == MOUSE_ACTION_SELECT_REG_AREA) {
			com.drawing = FALSE;
			/* finalize selection rectangle coordinates */
			if (!com.freezeX) {
				if (zoomedX > com.startX) {
					com.selection.x = com.startX;
					com.selection.w = zoomedX - com.selection.x;
				} else {
					com.selection.x = zoomedX;
					com.selection.w = com.startX - zoomedX;
				}
			}
			if (!com.freezeY) {
				if (zoomedY > com.startY) {
					com.selection.y = com.startY;
					com.selection.h = zoomedY - com.selection.y;
				} else {
					com.selection.y = zoomedY;
					com.selection.h = com.startY - zoomedY;
				}
			}
			/* we have a new rectangular selection zone,
			 * or an unselection (empty zone) */
			new_selection_zone();

			/* calculate and display FWHM - not in event
			 * callbacks because it's in the same file and
			 * requires a special argument */
			calculate_fwhm(widget);
		} else if (mouse_status == MOUSE_ACTION_SELECT_PREVIEW1) {
			set_preview_area(0, zoomedX, zoomedY);
			mouse_status = MOUSE_ACTION_SELECT_REG_AREA;
			// redraw to get the position of the new preview area
			gtk_widget_queue_draw(widget);
		} else if (mouse_status == MOUSE_ACTION_SELECT_PREVIEW2) {
			set_preview_area(1, zoomedX, zoomedY);
			mouse_status = MOUSE_ACTION_SELECT_REG_AREA;
			gtk_widget_queue_draw(widget);
		}
		is_shift_on = FALSE;
	} else if (event->button == 2) {	// middle click
		if (inimage((GdkEvent *) event)) {
			double dX, dY, w, h;

			dX = 1.5 * com.phot_set.outer;
			dY = dX;
			w = 3 * com.phot_set.outer;
			h = w;

			if ((dX <= zoomedX) && (dY <= zoomedY)
					&& (zoomedX - dX + w < gfit.rx)
					&& (zoomedY - dY + h < gfit.ry)) {

				com.selection.x = zoomedX - dX;
				com.selection.y = zoomedY - dY;
				com.selection.w = w;
				com.selection.h = h;

				new_selection_zone();
				calculate_fwhm(widget);
			}
		}

	} else if (event->button == 3) {	// right click
		if (mouse_status != MOUSE_ACTION_DRAW_SAMPLES) {
			do_popup_graymenu(widget, NULL);
		}
	}
	return FALSE;
}

gboolean on_drawingarea_motion_notify_event(GtkWidget *widget,
		GdkEventMotion *event, gpointer user_data) {
	//static int delay = 5;
	char label[32] = "labeldensity";
	fits *fit = &(gfit);
	double zoom = get_zoom_val();
	gint zoomedX = 0, zoomedY = 0;

	if (inimage((GdkEvent *) event)) {
		char *buffer;
		char *format;
		int coords_width = 3;
		zoomedX = (gint) (event->x / zoom);
		zoomedY = (gint) (event->y / zoom);

		/* TODO: fix to use the new function vport_number_to_name() */
		if (widget == com.vport[RED_VPORT])
			strcat(label, "r");
		else if (widget == com.vport[GREEN_VPORT])
			strcat(label, "g");
		else if (widget == com.vport[BLUE_VPORT])
			strcat(label, "b");
		else
			return FALSE;

<<<<<<< HEAD
		if (fit->rx >= 1000 || fit->ry >= 1000)
			coords_width = 4;
		if (fit->type == DATA_USHORT) {
			int val_width = 3;
			char *format_base_ushort = "x: %%.%dd y: %%.%dd = %%.%dd";
			if (fit->hi >= 1000)
				val_width = 4;
			if (fit->hi >= 10000)
				val_width = 5;
			format = g_strdup_printf(format_base_ushort,
					coords_width, coords_width, val_width);
			buffer = g_strdup_printf(format, zoomedX, zoomedY,
					fit->pdata[com.cvport][fit->rx * (fit->ry - zoomedY - 1)
					+ zoomedX]);
		} else if (fit->type == DATA_FLOAT) {
			char *format_base_float = "x: %%.%dd y: %%.%dd = %%f";
			format = g_strdup_printf(format_base_float,
					coords_width, coords_width);
			buffer = g_strdup_printf(format, zoomedX, zoomedY,
					fit->fpdata[com.cvport][fit->rx * (fit->ry - zoomedY - 1)
					+ zoomedX]);
		}

		gtk_label_set_text(GTK_LABEL(gtk_builder_get_object(builder, label)),
=======
		format = g_strdup_printf(format_base, coords_width,
				coords_width, val_width);
		buffer = g_strdup_printf(format, zoomedX, zoomedY,
				fit->pdata[com.cvport][fit->rx * (fit->ry - zoomedY - 1)
				+ zoomedX]);
		gtk_label_set_text(GTK_LABEL(lookup_widget(label)),
>>>>>>> d2db6527
				buffer);
		g_free(buffer);
		g_free(format);
	}

	if (com.drawing) {	// with button 1 down
		if (!inimage((GdkEvent *) event)) {
			set_cursor("crosshair");
			if (event->x < 0)
				zoomedX = 0;
			else if (event->x > gfit.rx * zoom)
				zoomedX = gfit.rx;
			else
				zoomedX = round_to_int(event->x / zoom);
			if (event->y < 0)
				zoomedY = 0;
			else if (event->y > gfit.ry * zoom)
				zoomedY = gfit.ry;
			else
				zoomedY = round_to_int(event->y / zoom);
		}
		if (!com.freezeX) {
			if (zoomedX > com.startX) {
				com.selection.x = com.startX;
				com.selection.w = zoomedX - com.selection.x;
			} else {
				com.selection.x = zoomedX;
				com.selection.w = com.startX - zoomedX;
			}
		}
		if (!com.freezeY) {
			if (zoomedY > com.startY) {
				com.selection.y = com.startY;
				if (is_shift_on)
					com.selection.h = com.selection.w;
				else
					com.selection.h = zoomedY - com.selection.y;
			} else {
				com.selection.y = zoomedY;
				if (is_shift_on)
					com.selection.h = com.selection.w;
				else
					com.selection.h = com.startY - zoomedY;
			}
		}
		gtk_widget_queue_draw(widget);
	}
	if (inimage((GdkEvent *) event)) {
		if (mouse_status == MOUSE_ACTION_DRAW_SAMPLES) {
			set_cursor("cell");
		} else {
			if (!com.drawing) {
				if (is_over_the_left_side_of_sel(zoomedX, zoomedY, zoom)) {
					set_cursor("w-resize");
				} else if (is_over_the_right_side_of_sel(zoomedX, zoomedY, zoom)) {
					set_cursor("e-resize");
				} else if (is_over_the_bottom_of_sel(zoomedX, zoomedY, zoom)) {
					set_cursor("s-resize");
				} else if (is_over_the_top_of_sel(zoomedX, zoomedY, zoom)) {
					set_cursor("n-resize");
				} else {
					set_cursor("crosshair");
				}
			}
		}
	}

	return FALSE;
}

void on_drawingarea_leave_notify_event(GtkWidget *widget, GdkEvent *event,
		gpointer user_data) {
	/* trick to get default cursor */
	set_cursor_waiting(FALSE);
}

static void get_scroll_position(GtkWidget *widget, int *x, int *y, int *width, int *height) {
	// the GtkScrolledWindow are the grand parents of the drawing areas
	GtkWidget *scrwindow = gtk_widget_get_parent(gtk_widget_get_parent(widget));
	GtkAdjustment *hadj = gtk_scrolled_window_get_hadjustment(GTK_SCROLLED_WINDOW(scrwindow));
	GtkAdjustment *vadj = gtk_scrolled_window_get_vadjustment(GTK_SCROLLED_WINDOW(scrwindow));

	*x = gtk_adjustment_get_value(hadj);
	*y = gtk_adjustment_get_value(vadj);
	*width = gtk_adjustment_get_page_size(hadj);
	*height = gtk_adjustment_get_page_size(vadj);

	siril_debug_print("get_scroll_position: %d %d %d %d\n", *x, *y, *width, *height);
}

static void set_scroll_position(GtkWidget *widget, int x, int y) {
	GtkWidget *scrwindow = gtk_widget_get_parent(gtk_widget_get_parent(widget));
	GtkAdjustment *hadj = gtk_scrolled_window_get_hadjustment(GTK_SCROLLED_WINDOW(scrwindow));
	GtkAdjustment *vadj = gtk_scrolled_window_get_vadjustment(GTK_SCROLLED_WINDOW(scrwindow));

	siril_debug_print("set_scroll_position: %d %d (for adj of size %g and %g)\n", x,
			y, gtk_adjustment_get_upper(hadj), gtk_adjustment_get_upper(vadj));

	x = CLAMP(x, 0, gtk_adjustment_get_upper(hadj) - gtk_adjustment_get_page_size(hadj));
	y = CLAMP(y, 0, gtk_adjustment_get_upper(vadj) - gtk_adjustment_get_page_size(vadj));

	gtk_adjustment_set_value(hadj, x);
	gtk_adjustment_set_value(vadj, y);
}

static GdkModifierType get_primary() {
	return gdk_keymap_get_modifier_mask(
			gdk_keymap_get_for_display(gdk_display_get_default()),
			GDK_MODIFIER_INTENT_PRIMARY_ACCELERATOR);
}

gboolean on_drawingarea_scroll_event(GtkWidget *widget, GdkEventScroll *event, gpointer user_data) {
	GtkToggleToolButton *button;
	gdouble delta_x, delta_y, evpos_x, evpos_y;
	gboolean handled = FALSE;
	int pix_x, pix_y, pix_width, pix_height;

	if (!single_image_is_loaded() && !sequence_is_loaded())
		return FALSE;

	if (event->state & get_primary()) {
		button = (GtkToggleToolButton *)user_data;
		if (gtk_toggle_tool_button_get_active(button))
			gtk_toggle_tool_button_set_active(button, FALSE);

		get_scroll_position(widget, &pix_x, &pix_y, &pix_width, &pix_height);
		// event position in image coordinates before changing the zoom value
		evpos_x = (event->x) / com.zoom_value;
		evpos_y = (event->y) / com.zoom_value;

		switch (event->direction) {
		case GDK_SCROLL_SMOOTH:	// what's that?
			handled = TRUE;
			gdk_event_get_scroll_deltas((GdkEvent*) event, &delta_x, &delta_y);
			if (delta_y < 0) {
				if (com.zoom_value * 1.5 > ZOOM_MAX) {
					return handled;
				}
				com.zoom_value *= 1.5;
			}
			if (delta_y > 0) {
				if (com.zoom_value / 1.5 < ZOOM_MIN) {
					return handled;
				}
				com.zoom_value /= 1.5 ;
			}
			adjust_vport_size_to_image();
			set_scroll_position(widget, evpos_x * com.zoom_value - pix_width / 2,
					evpos_y * com.zoom_value - pix_height / 2);
			redraw(com.cvport, REMAP_NONE);
			break;
		case GDK_SCROLL_DOWN:
			handled = TRUE;
			if (com.zoom_value / 1.5 < ZOOM_MIN) {
				return handled;
			}
			com.zoom_value /= 1.5 ;
			adjust_vport_size_to_image();
			// event->[xy] - pix_[xy] are the coordinates of the click in the widget
			siril_debug_print("zoom out (%f) at %f,%f in image, %f,%f on area %d,%d,%d,%d\n",
					com.zoom_value, evpos_x, evpos_y, event->x - pix_x,
					event->y - pix_y, pix_x, pix_y, pix_width, pix_height);
			// evpos_[xy] * zoom_value are the coordinates of the event in the new zoom value
			set_scroll_position(widget, evpos_x * com.zoom_value - (event->x - pix_x),
					 evpos_y * com.zoom_value - (event->y - pix_y));
			redraw(com.cvport, REMAP_NONE);
			break;
		case GDK_SCROLL_UP:
			handled = TRUE;
			if (com.zoom_value * 1.5 > ZOOM_MAX) {
				return handled;
			}
			com.zoom_value *= 1.5;
			adjust_vport_size_to_image();
			siril_debug_print("zoom in (%f) at %f,%f in image, %f,%f on area %d,%d,%d,%d\n",
					com.zoom_value, evpos_x, evpos_y, event->x - pix_x,
					event->y - pix_y, pix_x, pix_y, pix_width, pix_height);
			set_scroll_position(widget, evpos_x * com.zoom_value - (event->x - pix_x),
					 evpos_y * com.zoom_value - (event->y - pix_y));
			redraw(com.cvport, REMAP_NONE);
			break;
		default:
			handled = FALSE;
		}
	}
	return handled;
}

void on_zoom_to_fit_check_button_toggled(GtkToggleToolButton *button, gpointer data) {
	if (gtk_toggle_tool_button_get_active(button)) {
		com.zoom_value = -1;
		adjust_vport_size_to_image();
		redraw(com.cvport, REMAP_NONE);
	} else {
		com.zoom_value = get_zoom_val();
	}
}

void on_zoom_to_one_button_clicked(GtkToolButton *button, gpointer user_data) {
	GtkToggleToolButton *tbutton = (GtkToggleToolButton*) user_data;
	if (gtk_toggle_tool_button_get_active(tbutton))
		gtk_toggle_tool_button_set_active(tbutton, FALSE);
	com.zoom_value = 1;
	adjust_vport_size_to_image();
	redraw(com.cvport, REMAP_NONE);
}<|MERGE_RESOLUTION|>--- conflicted
+++ resolved
@@ -424,7 +424,6 @@
 		else
 			return FALSE;
 
-<<<<<<< HEAD
 		if (fit->rx >= 1000 || fit->ry >= 1000)
 			coords_width = 4;
 		if (fit->type == DATA_USHORT) {
@@ -448,16 +447,7 @@
 					+ zoomedX]);
 		}
 
-		gtk_label_set_text(GTK_LABEL(gtk_builder_get_object(builder, label)),
-=======
-		format = g_strdup_printf(format_base, coords_width,
-				coords_width, val_width);
-		buffer = g_strdup_printf(format, zoomedX, zoomedY,
-				fit->pdata[com.cvport][fit->rx * (fit->ry - zoomedY - 1)
-				+ zoomedX]);
-		gtk_label_set_text(GTK_LABEL(lookup_widget(label)),
->>>>>>> d2db6527
-				buffer);
+		gtk_label_set_text(GTK_LABEL(lookup_widget(label)), buffer);
 		g_free(buffer);
 		g_free(format);
 	}
