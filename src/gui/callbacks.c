/*
 * This file is part of Siril, an astronomy image processor.
 * Copyright (C) 2005-2011 Francois Meyer (dulle at free.fr)
 * Copyright (C) 2012-2020 team free-astro (see more in AUTHORS file)
 * Reference site is https://free-astro.org/index.php/Siril
 *
 * Siril is free software: you can redistribute it and/or modify
 * it under the terms of the GNU General Public License as published by
 * the Free Software Foundation, either version 3 of the License, or
 * (at your option) any later version.
 *
 * Siril is distributed in the hope that it will be useful,
 * but WITHOUT ANY WARRANTY; without even the implied warranty of
 * MERCHANTABILITY or FITNESS FOR A PARTICULAR PURPOSE. See the
 * GNU General Public License for more details.
 *
 * You should have received a copy of the GNU General Public License
 * along with Siril. If not, see <http://www.gnu.org/licenses/>.
 */

#include <gtk/gtk.h>
#include <stdio.h>
#include <string.h>

#define SIRIL_OUTPUT_DEBUG

#include "core/siril.h"
#include "core/proto.h"
#include "core/initfile.h"
#include "core/undo.h"
#include "core/command.h"
#include "core/command_line_processor.h"
#include "core/siril_app_dirs.h"
#include "core/OS_utils.h"
#include "algos/star_finder.h"
#include "io/conversion.h"
#include "io/films.h"
#include "io/sequence.h"
#include "io/single_image.h"
#include "registration/registration.h"
#include "stacking/stacking.h"
#include "compositing/align_rgb.h"
#include "image_display.h"
#include "image_interactions.h"

#include "callbacks.h"
#include "message_dialog.h"
#include "PSF_list.h"
#include "histogram.h"
#include "script_menu.h"
#include "progress_and_log.h"
#include "dialogs.h"

#ifndef W_OK
#define W_OK 2
#endif

layer_info predefined_layers_colors[] = {
	/* name, lambda, lo, hi, c/over, c/under, mode */
	{ N_("Luminance"), 0.0, 0, 0, FALSE, FALSE, NORMAL_DISPLAY }, // no color, undefined value is <0
	{ N_("Red"), 650.0, 0, 0, FALSE, FALSE, NORMAL_DISPLAY }, // approx. of the middle of the color
	{ N_("Green"), 530.0, 0, 0, FALSE, FALSE, NORMAL_DISPLAY },	// approx. of the middle of the color
	{ N_("Blue"), 450.0, 0, 0, FALSE, FALSE, NORMAL_DISPLAY }// approx. of the middle of the color
};

/*****************************************************************************
 *                    S T A T I C      F U N C T I O N S                     *
 ****************************************************************************/
/*
 * Memory label static functions
 */

struct _label_data {
	const char *label_name;
	const char *color;
	char *text;
};

static gboolean set_label_text_idle(gpointer p) {
	struct _label_data *args = (struct _label_data *) p;
	GtkLabel *label = GTK_LABEL(lookup_widget(args->label_name));
	const char *format = "<span foreground=\"%s\">\%s</span>";
	char *markup;

	if (args->color == NULL) {
		gtk_label_set_text(label, args->text);
	} else {
		markup = g_markup_printf_escaped(format, args->color, args->text);
		gtk_label_set_markup(GTK_LABEL(label), markup);

		g_free(markup);
	}
	free(args->text);
	free(args);
	return FALSE;
}

static void set_label_text_from_main_thread(const char *label_name, const char *text, const char *color) {
	struct _label_data *data = malloc(sizeof(struct _label_data));
	data->label_name = label_name;
	data->color = color;
	data->text = strdup(text);
	gdk_threads_add_idle(set_label_text_idle, data);
}

/* enables or disables the "display reference" checkbox in registration preview */
void enable_view_reference_checkbox(gboolean status) {
	static GtkToggleButton *check_display_ref = NULL;
	static GtkWidget *widget = NULL, *labelRegRef = NULL;
	if (check_display_ref == NULL) {
		check_display_ref = GTK_TOGGLE_BUTTON(lookup_widget("checkbutton_displayref"));
		widget = GTK_WIDGET(check_display_ref);
		labelRegRef = lookup_widget("labelRegRef");
	}
	if (status && gtk_widget_get_sensitive(widget))
		return;	// may be already enabled but deactivated by user, don't force it again
	gtk_widget_set_sensitive(widget, status);
	gtk_widget_set_visible(labelRegRef, !status);
	gtk_toggle_button_set_active(check_display_ref, status);
}

void set_viewer_mode_widgets_sensitive(gboolean sensitive) {
	GtkWidget *scalemax = lookup_widget("scalemax");
	GtkWidget *scalemin = lookup_widget("scalemin");
	GtkWidget *entrymin = lookup_widget("min_entry");
	GtkWidget *entrymax = lookup_widget("max_entry");
	GtkWidget *minmax = lookup_widget("radiobutton_minmax");
	GtkWidget *hilo = lookup_widget("radiobutton_hilo");
	GtkWidget *user = lookup_widget("radiobutton_user");

	gtk_widget_set_sensitive(scalemax, sensitive);
	gtk_widget_set_sensitive(scalemin, sensitive);
	gtk_widget_set_sensitive(entrymin, sensitive);
	gtk_widget_set_sensitive(entrymax, sensitive);
	gtk_widget_set_sensitive(minmax, sensitive);
	gtk_widget_set_sensitive(hilo, sensitive);
	gtk_widget_set_sensitive(user, sensitive);
}

/* vport can be -1 if the correct viewport should be tested */
void test_and_allocate_reference_image(int vport) {
	static GtkComboBox *cbbt_layers = NULL;
	if (cbbt_layers == NULL) {
		cbbt_layers = GTK_COMBO_BOX(lookup_widget("comboboxreglayer"));
	}
	if (vport == -1)
		vport = gtk_combo_box_get_active(cbbt_layers);

	if (sequence_is_loaded() && com.seq.current == com.seq.reference_image
			&& gtk_combo_box_get_active(cbbt_layers) == vport) {
		/* this is the registration layer and the reference frame,
		 * save the buffer for alignment preview */
		if (!com.refimage_regbuffer || !com.refimage_surface) {
			guchar *oldbuf = com.refimage_regbuffer;
			com.refimage_regbuffer = realloc(com.refimage_regbuffer,
					com.surface_stride[vport] * gfit.ry * sizeof(guchar));
			if (com.refimage_regbuffer == NULL) {
				PRINT_ALLOC_ERR;
				if (oldbuf)
					free(oldbuf);
				return;
			}

			if (com.refimage_surface)
				cairo_surface_destroy(com.refimage_surface);
			com.refimage_surface = cairo_image_surface_create_for_data(
					com.refimage_regbuffer, CAIRO_FORMAT_RGB24, gfit.rx,
					gfit.ry, com.surface_stride[vport]);
			if (cairo_surface_status(com.refimage_surface)
					!= CAIRO_STATUS_SUCCESS) {
				fprintf(stderr,
						"Error creating the Cairo image surface for the reference image.\n");
				cairo_surface_destroy(com.refimage_surface);
				com.refimage_surface = NULL;
			} else {
				fprintf(stdout,
						"Saved the reference frame buffer for alignment preview.\n");
				enable_view_reference_checkbox(TRUE);
			}
		}
		memcpy(com.refimage_regbuffer, com.graybuf[vport],
				com.surface_stride[vport] * gfit.ry * sizeof(guchar));
		cairo_surface_flush(com.refimage_surface);
		cairo_surface_mark_dirty(com.refimage_surface);
	}
}

/*
 * Update FWHM UNITS static function
 */

static void update_fwhm_units_ok() {
	GtkWidget *label_ok = GTK_WIDGET(lookup_widget("label_ok"));
	gboolean update;

	update = gfit.focal_length > 0.0 && gfit.pixel_size_x > 0.0f && gfit.pixel_size_y > 0.0f;

	gtk_widget_set_visible(label_ok, update);
}

/*
 * Set swap dir to default
 */

static void reset_swapdir() {
	GtkFileChooser *swap_dir = GTK_FILE_CHOOSER(lookup_widget("filechooser_swap"));
	const gchar *dir;

	dir = g_get_tmp_dir();

	if (g_strcmp0(dir, com.swap_dir)) {
		g_free(com.swap_dir);
		com.swap_dir = g_strdup(dir);
		gtk_file_chooser_set_filename(swap_dir, dir);
		writeinitfile();
	}
}

GtkWidget* lookup_widget(const gchar *widget_name) {
	return GTK_WIDGET(gtk_builder_get_object(builder, widget_name));
}

static void update_theme_button(const gchar *button_name, const gchar *path) {
	gchar *image;
	GtkWidget *w_image;

	image = g_build_filename(siril_get_system_data_dir(), "pixmaps", path, NULL);
	w_image = gtk_image_new_from_file(image);
	gtk_widget_show(w_image);
	gtk_tool_button_set_icon_widget(GTK_TOOL_BUTTON(lookup_widget(button_name)), w_image);
	gtk_widget_show(lookup_widget(button_name));

	g_free(image);
}

static void update_icons_to_theme(gboolean is_dark) {
	siril_debug_print("Loading %s theme...\n", is_dark ? "dark" : "light");
	if (is_dark) {
		update_theme_button("rotate90_anticlock_button", "rotate-acw_dark.png");
		update_theme_button("rotate90_clock_button", "rotate-cw_dark.png");
		update_theme_button("mirrorx_button", "mirrorx_dark.png");
		update_theme_button("mirrory_button", "mirrory_dark.png");

		update_theme_button("process_starfinder_button", "starfinder_dark.png");
		update_theme_button("sum_button", "sum_dark.png");
		update_theme_button("export_button", "export_dark.png");

		update_theme_button("histoToolAutoStretch", "mtf_dark.png");
	} else {
		update_theme_button("rotate90_anticlock_button", "rotate-acw.png");
		update_theme_button("rotate90_clock_button", "rotate-cw.png");
		update_theme_button("mirrorx_button", "mirrorx.png");
		update_theme_button("mirrory_button", "mirrory.png");

		update_theme_button("process_starfinder_button", "starfinder.png");
		update_theme_button("sum_button", "sum.png");
		update_theme_button("export_button", "export.png");

		update_theme_button("histoToolAutoStretch", "mtf.png");
	}
}

void on_combo_theme_changed(GtkComboBox *box, gpointer user_data) {
	GtkSettings *settings;

	com.combo_theme = gtk_combo_box_get_active(box);

	settings = gtk_settings_get_default();
	g_object_set(settings, "gtk-application-prefer-dark-theme", com.combo_theme == 0, NULL);
	update_icons_to_theme(com.combo_theme == 0);
}

static void initialize_theme_GUI() {
	GtkComboBox *box;

	box = GTK_COMBO_BOX(lookup_widget("combo_theme"));

	g_signal_handlers_block_by_func(box, on_combo_theme_changed, NULL);
	gtk_combo_box_set_active(box, com.combo_theme);
	g_signal_handlers_unblock_by_func(box, on_combo_theme_changed, NULL);
	update_icons_to_theme(com.combo_theme == 0);
}

void load_prefered_theme(gint theme) {
	GtkSettings *settings;

	settings = gtk_settings_get_default();

	g_object_set(settings, "gtk-application-prefer-dark-theme", com.combo_theme == 0, NULL);
}

void set_sliders_value_to_gfit() {
	static GtkAdjustment *adj1 = NULL, *adj2 = NULL;

	if (adj1 == NULL) {
		adj1 = GTK_ADJUSTMENT(gtk_builder_get_object(builder, "adjustment1"));// scalemax
		adj2 = GTK_ADJUSTMENT(gtk_builder_get_object(builder, "adjustment2"));// scalemin
	}

	gfit.hi = gtk_adjustment_get_value(adj1);
	gfit.lo = gtk_adjustment_get_value(adj2);
}

/* Sets maximum value for contrast scales. Minimum is always 0.
 * Should be done on first image load of a sequence and when single images are loaded.
 * Max value is taken from gfit.maxi, recomputed if not present.
 */
void set_cutoff_sliders_max_values() {
	static GtkAdjustment *adj1 = NULL, *adj2 = NULL;
	gdouble max_val;
	if (adj1 == NULL) {
		adj1 = GTK_ADJUSTMENT(gtk_builder_get_object(builder, "adjustment1"));// scalemax
		adj2 = GTK_ADJUSTMENT(gtk_builder_get_object(builder, "adjustment2"));// scalemin
	}
	/* set max value for range according to number of bits of original image
	 * We should use gfit.bitpix for this, but it's currently always USHORT_IMG.
	 * Since 0.9.8 we have orig_bitpix, but it's not filled for SER and other images.
	 */

	max_val = (gfit.type == DATA_FLOAT ? USHRT_MAX_DOUBLE : (double)get_normalized_value(&gfit));
	siril_debug_print(_("Setting MAX value for cutoff sliders adjustments (%f)\n"), max_val);
	gtk_adjustment_set_lower(adj1, 0.0);
	gtk_adjustment_set_lower(adj2, 0.0);
	gtk_adjustment_set_upper(adj1, max_val);
	gtk_adjustment_set_upper(adj2, max_val);
}

/* Sets the value scalemin and scalemax sliders so that they match the hi and
 * lo values stored for the current viewport.
 * It also sets the 'cut' checkbox status.
 * The function should be called on every tab change and file opening */
void set_cutoff_sliders_values() {
	gchar buffer[10];
	static GtkAdjustment *adjmin = NULL, *adjmax = NULL;
	static GtkEntry *maxentry = NULL, *minentry = NULL;
	static GtkToggleButton *cutmax = NULL;
	WORD hi, lo;
	gboolean cut_over;
	if (adjmin == NULL) {
		adjmax = GTK_ADJUSTMENT(gtk_builder_get_object(builder, "adjustment1")); // scalemax
		adjmin = GTK_ADJUSTMENT(gtk_builder_get_object(builder, "adjustment2")); // scalemin
		maxentry = GTK_ENTRY(gtk_builder_get_object(builder, "max_entry"));
		minentry = GTK_ENTRY(gtk_builder_get_object(builder, "min_entry"));
		cutmax = GTK_TOGGLE_BUTTON(
				gtk_builder_get_object(builder, "checkcut_max"));
	}
	if (single_image_is_loaded() && com.cvport < com.uniq->nb_layers &&
			com.uniq->layers && com.seq.current != RESULT_IMAGE) {
		hi = com.uniq->layers[com.cvport].hi;
		lo = com.uniq->layers[com.cvport].lo;
		cut_over = com.uniq->layers[com.cvport].cut_over;
	}
	/* When com.seq.current == RESULT_IMAGE we take sequence values */
	else if (sequence_is_loaded() && com.cvport < com.seq.nb_layers
			&& com.seq.layers) {
		hi = com.seq.layers[com.cvport].hi;
		lo = com.seq.layers[com.cvport].lo;
		cut_over = com.seq.layers[com.cvport].cut_over;
	} else 
		return;	// there should be no other normal cases
	siril_debug_print(_("Setting ranges scalemin=%d, scalemax=%d\n"), lo, hi);
	gtk_adjustment_set_value(adjmin, (gdouble)lo);
	gtk_adjustment_set_value(adjmax, (gdouble)hi);
	g_snprintf(buffer, 6, "%u", hi);
	g_signal_handlers_block_by_func(maxentry, on_max_entry_changed, NULL);
	gtk_entry_set_text(maxentry, buffer);
	g_signal_handlers_unblock_by_func(maxentry, on_max_entry_changed, NULL);
	g_snprintf(buffer, 6, "%u", lo);
	g_signal_handlers_block_by_func(minentry, on_min_entry_changed, NULL);
	gtk_entry_set_text(minentry, buffer);
	g_signal_handlers_unblock_by_func(minentry, on_min_entry_changed, NULL);
	gtk_toggle_button_set_active(cutmax, cut_over);
}

/* Sets the display mode combo box to the value stored in the relevant struct.
 * The operation is purely graphical. */
void set_display_mode() {
	static GtkComboBox *modecombo = NULL;
	display_mode mode;

	if (!modecombo)
		modecombo = GTK_COMBO_BOX(lookup_widget("combodisplay"));

	if (single_image_is_loaded() && com.cvport < com.uniq->nb_layers && com.uniq->layers
			&& com.seq.current != RESULT_IMAGE)
		mode = com.uniq->layers[com.cvport].rendering_mode;
	else if (sequence_is_loaded() && com.cvport < com.seq.nb_layers
			&& com.seq.layers)
		mode = com.seq.layers[com.cvport].rendering_mode;
	else
		return;

	g_signal_handlers_block_by_func(modecombo, on_combodisplay_changed, NULL);
	gtk_combo_box_set_active(modecombo, mode);
	g_signal_handlers_unblock_by_func(modecombo, on_combodisplay_changed, NULL);
}

/* fill the label indicating how many images are selected in the gray and
 * which one is the reference image, at the bottom of the main window */
int adjust_sellabel() {
	static GtkLabel *global_label = NULL;
	char *bufferglobal;

	if (global_label == NULL) {
		global_label = GTK_LABEL(lookup_widget("labelseq"));
	}

	if (sequence_is_loaded()) {
		gchar *seq_basename = g_path_get_basename(com.seq.seqname);

		bufferglobal = g_strdup_printf(_("%s, %d images selected"), seq_basename, com.seq.selnum);
		g_free(seq_basename);
	} else {
		bufferglobal = g_strdup(_("- none -"));
		gtk_widget_set_sensitive(lookup_widget("goregister_button"), FALSE);
	}

	gtk_label_set_text(global_label, bufferglobal);
	g_free(bufferglobal);
	return 0;
}

void set_icon_entry(GtkEntry *entry, gchar *string) {

	gtk_entry_set_icon_from_icon_name(entry, GTK_ENTRY_ICON_SECONDARY, string);
	if (string) {
		gchar *text = g_strdup(_("This sequence name already exists!! "
				"Please change the name before converting."));
		gtk_entry_set_icon_tooltip_text (entry, GTK_ENTRY_ICON_SECONDARY, text);

		g_free(text);
	}
}

void update_MenuItem() {
	gboolean is_a_single_image_loaded;		/* An image is loaded. Not a sequence or only the result of stacking process */
	gboolean is_a_singleRGB_image_loaded;	/* A RGB image is loaded. Not a sequence or only the result of stacking process */
	gboolean any_image_is_loaded;			/* Something is loaded. Single image or Sequence */

	is_a_singleRGB_image_loaded = isrgb(&gfit) && (!sequence_is_loaded()
			|| (sequence_is_loaded() && (com.seq.current == RESULT_IMAGE
					|| com.seq.current == SCALED_IMAGE)));

	is_a_single_image_loaded = single_image_is_loaded()	&& (!sequence_is_loaded()
			|| (sequence_is_loaded() && (com.seq.current == RESULT_IMAGE
					|| com.seq.current == SCALED_IMAGE)));

	any_image_is_loaded = single_image_is_loaded() || sequence_is_loaded();

	/* toolbar button */
	gtk_widget_set_sensitive(lookup_widget("toolbarbox"), any_image_is_loaded);
	gtk_widget_set_sensitive(lookup_widget("header_undo_button"), is_undo_available());
	gtk_widget_set_sensitive(lookup_widget("header_redo_button"), is_redo_available());
	/* File Menu */
	gtk_widget_set_sensitive(lookup_widget("header_save_button"), any_image_is_loaded);
	gtk_widget_set_sensitive(lookup_widget("info_menu_headers"), any_image_is_loaded && gfit.header != NULL);
	gtk_widget_set_sensitive(lookup_widget("info_menu_informations"), is_a_single_image_loaded);

	/* Image processing Menu */
	gtk_widget_set_sensitive(lookup_widget("removegreen"), is_a_singleRGB_image_loaded);
	gtk_widget_set_sensitive(lookup_widget("menuitem_satu"), is_a_singleRGB_image_loaded);
	gtk_widget_set_sensitive(lookup_widget("menu_negative"), any_image_is_loaded);
	gtk_widget_set_sensitive(lookup_widget("menuitemcalibration"), is_a_singleRGB_image_loaded);
	gtk_widget_set_sensitive(lookup_widget("menuitemphotometriccalibration"), is_a_singleRGB_image_loaded);
	gtk_widget_set_sensitive(lookup_widget("menu_channel_separation"), is_a_singleRGB_image_loaded);
	gtk_widget_set_sensitive(lookup_widget("menu_slpitcfa"), any_image_is_loaded && !isrgb(&gfit));
	gtk_widget_set_sensitive(lookup_widget("menuitem_histo"), any_image_is_loaded);
	gtk_widget_set_sensitive(lookup_widget("menuitem_asinh"), any_image_is_loaded);
	gtk_widget_set_sensitive(lookup_widget("menuitem_fixbanding"), any_image_is_loaded);
	gtk_widget_set_sensitive(lookup_widget("menuitem_cosmetic"), any_image_is_loaded);
	gtk_widget_set_sensitive(lookup_widget("menuitem_deconvolution"), is_a_single_image_loaded);
	gtk_widget_set_sensitive(lookup_widget("menuitem_resample"), is_a_single_image_loaded);
	gtk_widget_set_sensitive(lookup_widget("menuitem_rotation"), is_a_single_image_loaded);
	gtk_widget_set_sensitive(lookup_widget("menuitem_rotation90"), is_a_single_image_loaded);
	gtk_widget_set_sensitive(lookup_widget("menuitem_rotation270"), is_a_single_image_loaded);
	gtk_widget_set_sensitive(lookup_widget("menuitem_mirrorx"), is_a_single_image_loaded);
	gtk_widget_set_sensitive(lookup_widget("menuitem_mirrory"), is_a_single_image_loaded);
	gtk_widget_set_sensitive(lookup_widget("menuitem_background_extraction"), any_image_is_loaded);
	gtk_widget_set_sensitive(lookup_widget("menuitem_wavelets"), is_a_single_image_loaded);
	gtk_widget_set_sensitive(lookup_widget("menu_wavelet_separation"), is_a_single_image_loaded);
	gtk_widget_set_sensitive(lookup_widget("menuitem_medianfilter"), is_a_single_image_loaded);
	gtk_widget_set_sensitive(lookup_widget("menuitem_rgradient"), is_a_single_image_loaded);
	gtk_widget_set_sensitive(lookup_widget("menuitem_clahe"), is_a_single_image_loaded);

	/* Image information menu */
	gtk_widget_set_sensitive(lookup_widget("info_menu_noise_estimation"), any_image_is_loaded);
	gtk_widget_set_sensitive(lookup_widget("info_menu_statistics"), any_image_is_loaded);
	gtk_widget_set_sensitive(lookup_widget("info_menu_astrometry"), any_image_is_loaded);
	gtk_widget_set_sensitive(lookup_widget("info_menu_dynamic_psf"), any_image_is_loaded);
#ifdef HAVE_LIBCURL
	/* Updates check */
	gtk_widget_set_visible(lookup_widget("main_menu_updates"), TRUE);
	/* Astrometry tool */
	gtk_widget_set_visible(lookup_widget("info_menu_astrometry"), TRUE);
#endif
}

void sliders_mode_set_state(sliders_mode sliders) {
	GtkToggleButton *radiobutton;	// Must not be static
	gchar *str[] =
	{ "radiobutton_hilo", "radiobutton_minmax", "radiobutton_user" };
	void *func[] = { on_radiobutton_hilo_toggled, on_radiobutton_minmax_toggled,
		on_radiobutton_user_toggled };

	radiobutton = GTK_TOGGLE_BUTTON(lookup_widget(str[sliders]));

	g_signal_handlers_block_by_func(radiobutton, func[sliders], NULL);
	gtk_toggle_button_set_active(radiobutton, TRUE);
	g_signal_handlers_unblock_by_func(radiobutton, func[sliders], NULL);
}

/* When rendering settings are chained, they need to be copied to other layers
 * when modified on the current layer. This procedure does that. It can be
 * called whenever a value has changed, or when the chaning has been enabled,
 * to synchronize all data.
 * Current view port is com.cvport, and data is stored in layer_info structs
 * Synchronized data: hi and lo cursors, cut over box, rendering mode.
 * DOES NOT REMAP/REDRAW.
 *
 * from_GUI: TRUE if get values from the GUI, FALSE if get the values from structs.
 * Returns 1 if chained, 0 if not.
 */
int copy_rendering_settings_when_chained(gboolean from_GUI) {
	static GtkToggleButton *chainedbutton = NULL;
	static GtkRange *range_lo = NULL, *range_hi = NULL;
	static GtkComboBox *modecombo = NULL;
	static GtkToggleButton *cutmax = NULL;

	gboolean is_chained;
	display_mode mode;
	WORD lo, hi;
	gboolean cut_over;
	int i, nb_layers;
	layer_info *layers = NULL;

	if (!chainedbutton) {	// init widgets
		chainedbutton = GTK_TOGGLE_BUTTON(lookup_widget("checkbutton_chain"));
		modecombo = GTK_COMBO_BOX(lookup_widget("combodisplay"));
		range_lo = GTK_RANGE(gtk_builder_get_object(builder, "scalemin"));
		range_hi = GTK_RANGE(gtk_builder_get_object(builder, "scalemax"));
		cutmax = GTK_TOGGLE_BUTTON(
				gtk_builder_get_object(builder, "checkcut_max"));
	}

	is_chained = gtk_toggle_button_get_active(chainedbutton);
	if (com.cvport == RGB_VPORT && !is_chained) return 0;
	int cvport = com.cvport == RGB_VPORT ? 0 : com.cvport;

	if (single_image_is_loaded() &&
			cvport < com.uniq->nb_layers && com.uniq->layers &&
			com.seq.current != RESULT_IMAGE) {
		layers = com.uniq->layers;
		nb_layers = com.uniq->nb_layers;
	} else if (sequence_is_loaded() && cvport < com.seq.nb_layers
			&& com.seq.layers) {
		layers = com.seq.layers;
		nb_layers = com.seq.nb_layers;
	} else
		return 0;

	if (from_GUI) {
		int raw_mode = gtk_combo_box_get_active(modecombo);
		/* update values in the layer_info for cvport */
		layers[cvport].rendering_mode =
			raw_mode >= 0 ? raw_mode : NORMAL_DISPLAY;
		layers[cvport].lo = round_to_WORD(gtk_range_get_value(range_lo));
		layers[cvport].hi = round_to_WORD(gtk_range_get_value(range_hi));
		layers[cvport].cut_over = gtk_toggle_button_get_active(cutmax);
	}
	if (!is_chained)
		return 0;
	mode = layers[cvport].rendering_mode;
	lo = layers[cvport].lo;
	hi = layers[cvport].hi;
	cut_over = layers[cvport].cut_over;

	for (i = 0; i < nb_layers; i++) {
		if (i == cvport)
			continue;
		layers[i].rendering_mode = mode;
		layers[i].lo = lo;
		layers[i].hi = hi;
		layers[i].cut_over = cut_over;
	}

	return 1;
}

void update_prepro_interface(gboolean allow_debayer) {
	static GtkToggleButton *udark = NULL, *uoffset = NULL, *uflat = NULL,
			       *checkAutoEvaluate = NULL;
	if (udark == NULL) {
		udark = GTK_TOGGLE_BUTTON(
				gtk_builder_get_object(builder, "usedark_button"));
		uoffset = GTK_TOGGLE_BUTTON(
				gtk_builder_get_object(builder, "useoffset_button"));
		uflat = GTK_TOGGLE_BUTTON(
				gtk_builder_get_object(builder, "useflat_button"));
		checkAutoEvaluate = GTK_TOGGLE_BUTTON(
				gtk_builder_get_object(builder, "checkbutton_auto_evaluate"));
	}

	gtk_widget_set_sensitive(lookup_widget("prepro_button"),
			(sequence_is_loaded() || single_image_is_loaded())
			&& (gtk_toggle_button_get_active(udark)
				|| gtk_toggle_button_get_active(uoffset)
				|| gtk_toggle_button_get_active(uflat)));
	gtk_widget_set_sensitive(lookup_widget("grid24"),
			gtk_toggle_button_get_active(udark));
	gtk_widget_set_sensitive(lookup_widget("checkDarkOptimize"),
			gtk_toggle_button_get_active(udark));
	gtk_widget_set_sensitive(lookup_widget("checkbutton_equalize_cfa"),
			gtk_toggle_button_get_active(uflat));
	gtk_widget_set_sensitive(lookup_widget("checkbutton_auto_evaluate"),
			gtk_toggle_button_get_active(uflat));
	gtk_widget_set_sensitive(lookup_widget("entry_flat_norm"),
			gtk_toggle_button_get_active(uflat)
			&& !gtk_toggle_button_get_active(checkAutoEvaluate));

	gtk_widget_set_sensitive(lookup_widget("checkButton_pp_dem"),
			allow_debayer && gtk_widget_get_sensitive(
							lookup_widget("prepro_button")));
}

void clear_sampling_setting_box() {
	GtkComboBox *binning = GTK_COMBO_BOX(
			gtk_builder_get_object(builder, "combobinning"));
	GtkEntry* focal_entry = GTK_ENTRY(lookup_widget("focal_entry"));
	GtkEntry* pitchX_entry = GTK_ENTRY(lookup_widget("pitchX_entry"));
	GtkEntry* pitchY_entry = GTK_ENTRY(lookup_widget("pitchY_entry"));

	gtk_entry_set_text(focal_entry, "");
	gtk_entry_set_text(pitchX_entry, "");
	gtk_entry_set_text(pitchY_entry, "");
	gtk_combo_box_set_active(binning, 0);
}

void update_libraw_and_debayer_interface() {
	/**********COLOR ADJUSTEMENT**************/
	com.raw_set.bright = gtk_spin_button_get_value(
			GTK_SPIN_BUTTON(lookup_widget("Brightness_spinbutton")));
	com.raw_set.mul[0] = gtk_spin_button_get_value(
			GTK_SPIN_BUTTON(lookup_widget("Red_spinbutton")));
	com.raw_set.mul[2] = gtk_spin_button_get_value(
			GTK_SPIN_BUTTON(lookup_widget("Blue_spinbutton")));

	com.raw_set.auto_mul = gtk_toggle_button_get_active(
			GTK_TOGGLE_BUTTON(lookup_widget("checkbutton_multipliers")));
	com.raw_set.user_black = gtk_toggle_button_get_active(
			GTK_TOGGLE_BUTTON(lookup_widget("checkbutton_blackpoint")));

	/**************WHITE BALANCE**************/
	com.raw_set.use_camera_wb = (int) gtk_toggle_button_get_active(
			GTK_TOGGLE_BUTTON(lookup_widget("checkbutton_cam")));
	com.raw_set.use_auto_wb = (int) gtk_toggle_button_get_active(
			GTK_TOGGLE_BUTTON(lookup_widget("checkbutton_auto")));

	/********MATRIX INTERPOLATION**************/
	com.raw_set.user_qual = gtk_combo_box_get_active(
			GTK_COMBO_BOX(lookup_widget("combo_dcraw_inter")));

	/********GAMMA CORRECTION**************/
	if (gtk_toggle_button_get_active(
				GTK_TOGGLE_BUTTON(lookup_widget("radiobutton_gamm0")))) {
		/* Linear Gamma Curve */
		com.raw_set.gamm[0] = 1.0;
		com.raw_set.gamm[1] = 1.0;
	} else if (gtk_toggle_button_get_active(
				GTK_TOGGLE_BUTTON(lookup_widget("radiobutton_gamm1")))) {
		/* BT.709 Gamma curve */
		com.raw_set.gamm[0] = 2.222;
		com.raw_set.gamm[1] = 4.5;
	} else {
		/* sRGB Gamma curve */
		com.raw_set.gamm[0] = 2.40;
		com.raw_set.gamm[1] = 12.92;
	}
	/* We write in config file */
	/*************SER**********************/
	com.debayer.use_bayer_header = gtk_toggle_button_get_active(
			GTK_TOGGLE_BUTTON(lookup_widget("checkbutton_SER_use_header")));
	com.debayer.compatibility = gtk_toggle_button_get_active(
			GTK_TOGGLE_BUTTON(lookup_widget("checkbutton_debayer_compatibility")));
	com.debayer.stretch = gtk_toggle_button_get_active(
			GTK_TOGGLE_BUTTON(lookup_widget("stretch_CFA_to16_button")));
	com.debayer.xbayeroff = gtk_spin_button_get_value_as_int(GTK_SPIN_BUTTON(lookup_widget("xbayeroff_spin")));
	com.debayer.ybayeroff = gtk_spin_button_get_value_as_int(GTK_SPIN_BUTTON(lookup_widget("ybayeroff_spin")));
	writeinitfile();
}

void update_photometry_interface() {
	com.phot_set.gain = gtk_spin_button_get_value(
			GTK_SPIN_BUTTON(lookup_widget("spinGain")));
	com.phot_set.inner = gtk_spin_button_get_value(
			GTK_SPIN_BUTTON(lookup_widget("spinInner")));
	com.phot_set.outer = gtk_spin_button_get_value(
			GTK_SPIN_BUTTON(lookup_widget("spinOuter")));
	com.phot_set.minval = gtk_spin_button_get_value(
			GTK_SPIN_BUTTON(lookup_widget("spinMinPhot")));
	com.phot_set.maxval = gtk_spin_button_get_value(
			GTK_SPIN_BUTTON(lookup_widget("spinMaxPhot")));
	writeinitfile();
}

char *vport_number_to_name(int vport) {
	switch (vport) {
		case RED_VPORT:
			return strdup("red");
		case GREEN_VPORT:
			return strdup("green");
		case BLUE_VPORT:
			return strdup("blue");
		case RGB_VPORT:
			return strdup("rgb");
	}
	return NULL;
}

int match_drawing_area_widget(GtkWidget *drawing_area, gboolean allow_rgb) {
	/* could be done with a for i=0 loop, to get rid of these defines */
	if (drawing_area == com.vport[RED_VPORT])
		return RED_VPORT;
	if (drawing_area == com.vport[GREEN_VPORT])
		return GREEN_VPORT;
	else if (drawing_area == com.vport[BLUE_VPORT])
		return BLUE_VPORT;
	else if (allow_rgb && drawing_area == com.vport[RGB_VPORT])
		return RGB_VPORT;
	return -1;
}

void calculate_fwhm(GtkWidget *widget) {
	/* calculate and display FWHM */
	int layer = match_drawing_area_widget(widget, FALSE);
	if (layer != -1) {
		gchar *buf, *label_name;
		char *layer_name = vport_number_to_name(layer);
		GtkLabel *label;
		if (com.selection.w && com.selection.h) {// Now we don't care about the size of the sample. Minimization checks that
			if (com.selection.w < 300 && com.selection.h < 300) {
				double roundness;
				double fwhm_val;

				fwhm_val = psf_get_fwhm(&gfit, layer, &roundness);
				buf = g_strdup_printf(_("fwhm = %.2f, r = %.2f"), fwhm_val,
						roundness);
			} else
				buf = g_strdup_printf(_("fwhm: selection is too large"));
		} else {
			buf = g_strdup_printf(("fwhm: no selection"));
		}
		label_name = g_strdup_printf("labelfwhm%s", layer_name);
		label = GTK_LABEL(lookup_widget(label_name));
		gtk_label_set_text(label, buf);

		free(layer_name);
		g_free(label_name);
		g_free(buf);
	}
}

/* displays the opened image file name in the layers window.
 * if a unique file is loaded, its details are used instead of any sequence data
 */
void display_filename() {
	GtkLabel *fn_label;
	int nb_layers;
	char *str, *filename;
	gchar *base_name;
	if (com.uniq) {	// unique image
		filename = com.uniq->filename;
		nb_layers = com.uniq->nb_layers;
	} else {	// sequence
		filename = malloc(256);
		seq_get_image_filename(&com.seq, com.seq.current, filename);
		nb_layers = com.seq.nb_layers;
	}
	base_name = g_path_get_basename(filename);
	fn_label = GTK_LABEL(gtk_builder_get_object(builder, "labelfilename_red"));
	str = g_strdup_printf(_("%s (channel 0)"), base_name);
	gtk_label_set_text(fn_label, str);
	g_free(str);

	if (nb_layers == 3) {	//take in charge both sequence and single image
		fn_label = GTK_LABEL(
				gtk_builder_get_object(builder, "labelfilename_green"));
		str = g_strdup_printf(_("%s (channel 1)"), base_name);
		gtk_label_set_text(fn_label, str);
		g_free(str);

		fn_label = GTK_LABEL(
				gtk_builder_get_object(builder, "labelfilename_blue"));
		str = g_strdup_printf(_("%s (channel 2)"), base_name);
		gtk_label_set_text(fn_label, str);
		g_free(str);

	}
	if (!com.uniq) {
		free(filename);
	}
	g_free(base_name);
}

void on_precision_item_toggled(GtkCheckMenuItem *checkmenuitem, gpointer user_data) {
	if (!single_image_is_loaded()) {
		siril_message_dialog(GTK_MESSAGE_WARNING, _("Cannot convert a sequence file"),
				_("A sequence file cannot be converted to 32 bits. This operation can only be done on a single file."));
	} else {
		int ndata = gfit.rx * gfit.ry * gfit.naxes[2];

		if (gfit.type == DATA_FLOAT) {
			gboolean convert = siril_confirm_dialog(_("Precision loss"),
					_("Converting the image from 32 bits to 16 bits may lead to a loss of numerical accuracy. "
							"Getting back to 32 bits will not recover this loss.\n"
							"Are you sure you want to convert your data?"), FALSE);
			if (convert) {
				fit_replace_buffer(&gfit, float_buffer_to_ushort(gfit.fdata, ndata), DATA_USHORT);
				invalidate_gfit_histogram();
				redraw(com.cvport, REMAP_ALL);
			}
		} else if (gfit.type == DATA_USHORT) {
			fit_replace_buffer(&gfit, ushort_buffer_to_float(gfit.data, ndata), DATA_FLOAT);
			invalidate_gfit_histogram();
			redraw(com.cvport, REMAP_ALL);
		}
	}
	set_precision_switch();
}

void set_precision_switch() {
	GtkLabel *label = GTK_LABEL(lookup_widget("precision_button_name"));
	GtkCheckMenuItem *float_button = GTK_CHECK_MENU_ITEM(lookup_widget("32bits_item"));
	GtkCheckMenuItem *ushort_button = GTK_CHECK_MENU_ITEM(lookup_widget("16bits_item"));

	gtk_label_set_text(label, gfit.type == DATA_USHORT ? _("16 bits") : _("32 bits"));
	g_signal_handlers_block_by_func(float_button, on_precision_item_toggled, NULL);
	gtk_check_menu_item_set_active(float_button, gfit.type == DATA_FLOAT);
	gtk_check_menu_item_set_active(ushort_button, gfit.type == DATA_USHORT);
	g_signal_handlers_unblock_by_func(float_button, on_precision_item_toggled, NULL);
}

/* set available layers in the layer list of registration */
void set_layers_for_assign() {
	int i;
	if (!com.seq.layers)
		return;
	for (i = 0; i < com.seq.nb_layers; i++) {
		if (!com.seq.layers[i].name) {
			if (com.seq.nb_layers == 1) {
				com.seq.layers[i].name = strdup(
						_(predefined_layers_colors[i].name));
				com.seq.layers[i].wavelength =
					predefined_layers_colors[i].wavelength;
			} else if (com.seq.nb_layers == 3) {
				com.seq.layers[i].name = strdup(
						_(predefined_layers_colors[i + 1].name));
				com.seq.layers[i].wavelength =
					predefined_layers_colors[i + 1].wavelength;
			} else {
				com.seq.layers[i].name = strdup(_("Unassigned"));
				com.seq.layers[i].wavelength = -1.0;
			}
		}
	}
}

/* updates the combo box of registration layers to reflect data availability */
void set_layers_for_registration() {
	static GtkComboBoxText *cbbt_layers = NULL;
	int i;
	int reminder;

	if (cbbt_layers == NULL)
		cbbt_layers = GTK_COMBO_BOX_TEXT(
				gtk_builder_get_object(builder, "comboboxreglayer"));
	reminder = gtk_combo_box_get_active(GTK_COMBO_BOX(cbbt_layers));

	gtk_combo_box_text_remove_all(cbbt_layers);
	for (i = 0; i < com.seq.nb_layers; i++) {
		gchar *layer;
		if (com.seq.layers[i].name)
			layer = g_strdup_printf("%d: %s", i, com.seq.layers[i].name);
		else
			layer = g_strdup_printf(_("%d: not affected yet"), i);
		if (com.seq.regparam[i]) {
			str_append(&layer,  " (*)");
			if (reminder == -1)	// set as default selection
				reminder = i;
		}
		gtk_combo_box_text_append_text(cbbt_layers, layer);

		g_free(layer);
	}
	/* First initialization */
	if (reminder == -1) {
		if (com.seq.nb_layers == 3)
			gtk_combo_box_set_active(GTK_COMBO_BOX(cbbt_layers), 1);
		else
			gtk_combo_box_set_active(GTK_COMBO_BOX(cbbt_layers), 0);
	}
	/* Already initialized or default selection to channel with data */
	else
		gtk_combo_box_set_active(GTK_COMBO_BOX(cbbt_layers), reminder);
}

void show_data_dialog(char *text, char *title) {
	GtkTextView *tv = GTK_TEXT_VIEW(lookup_widget("data_txt"));
	GtkTextBuffer *tbuf = gtk_text_view_get_buffer(tv);
	GtkTextIter itDebut;
	GtkTextIter itFin;

	gtk_text_buffer_get_bounds(tbuf, &itDebut, &itFin);
	gtk_text_buffer_delete(tbuf, &itDebut, &itFin);
	gtk_text_buffer_set_text(tbuf, text, strlen(text));
	gtk_window_set_title(GTK_WINDOW(lookup_widget("data_dialog")), title);

	gtk_widget_show(lookup_widget("data_dialog"));
}

/**
 * Get the active window on toplevels
 * @return the GtkWindow activated
 */
GtkWindow *siril_get_active_window() {
	GtkWindow *win = NULL;
	GList *list, *l;

	list = gtk_window_list_toplevels();

	for (l = list; l; l = l->next) {
		if (gtk_window_is_active((GtkWindow *) l->data)) {
			win = (GtkWindow *) l->data;
			break;
		}
	}
	g_list_free(list);
	return win;
}

static void initialize_FITS_name_entries() {
	GtkEntry *moffset, *mdark, *mflat, *final_stack;
	gchar *str[4];
	gint i;

	moffset = GTK_ENTRY(lookup_widget("offsetname_entry"));
	mdark = GTK_ENTRY(lookup_widget("darkname_entry"));
	mflat = GTK_ENTRY(lookup_widget("flatname_entry"));
	final_stack = GTK_ENTRY(lookup_widget("entryresultfile"));

	str[0] = g_strdup_printf("master-offset%s", com.ext);
	str[1] = g_strdup_printf("master-dark%s", com.ext);
	str[2] = g_strdup_printf("master-flat%s", com.ext);
	str[3] = g_strdup_printf("stack_result%s", com.ext);

	gtk_entry_set_text(moffset, str[0]);
	gtk_entry_set_text(mdark, str[1]);
	gtk_entry_set_text(mflat, str[2]);
	gtk_entry_set_text(final_stack, str[3]);

	for (i = 0; i < 4; i++)
		g_free(str[i]);
}

/* when a sequence is loaded, the processing (stacking) output file name is
 * modified to include the name of the sequence */
void set_output_filename_to_sequence_name() {
	static GtkEntry *output_file = NULL;
	gchar *msg;
	if (!output_file)
		output_file = GTK_ENTRY(lookup_widget("entryresultfile"));
	if (!com.seq.seqname || *com.seq.seqname == '\0')
		return;
	msg = g_strdup_printf("%s%sstacked%s", com.seq.seqname,
			ends_with(com.seq.seqname, "_") ?
			"" : (ends_with(com.seq.seqname, "-") ? "" : "_"), com.ext);
	gtk_entry_set_text(output_file, msg);

	g_free(msg);
}

void close_tab() {
	GtkNotebook* Color_Layers = GTK_NOTEBOOK(lookup_widget("notebook1"));
	GtkWidget* page;

	if (com.seq.nb_layers == 1 || gfit.naxes[2] == 1) {
		page = gtk_notebook_get_nth_page(Color_Layers, RGB_VPORT);
		gtk_widget_hide(page);
		page = gtk_notebook_get_nth_page(Color_Layers, GREEN_VPORT);
		gtk_widget_hide(page);
		page = gtk_notebook_get_nth_page(Color_Layers, BLUE_VPORT);
		gtk_widget_hide(page);
		page = gtk_notebook_get_nth_page(Color_Layers, RED_VPORT);
		gtk_notebook_set_tab_label_text(Color_Layers, page, _("B&W channel"));
	} else {
		page = gtk_notebook_get_nth_page(Color_Layers, RED_VPORT);
		gtk_notebook_set_tab_label_text(Color_Layers, page, _("Red channel"));
		page = gtk_notebook_get_nth_page(Color_Layers, GREEN_VPORT);
		gtk_widget_show(page);
		page = gtk_notebook_get_nth_page(Color_Layers, BLUE_VPORT);
		gtk_widget_show(page);
		page = gtk_notebook_get_nth_page(Color_Layers, RGB_VPORT);
		gtk_widget_show(page);
	}
}

void activate_tab(int vport) {
	GtkNotebook* notebook = GTK_NOTEBOOK(lookup_widget("notebook1"));
	gtk_notebook_set_current_page(notebook, vport);
	// com.cvport is set in the event handler for changed page
}

void control_window_switch_to_tab(main_tabs tab) {
	GtkNotebook* notebook = GTK_NOTEBOOK(lookup_widget("notebook_center_box"));
	gtk_notebook_set_current_page(notebook, tab);
}

void update_statusbar_convert() {
	GtkLabel *status_label = GTK_LABEL(lookup_widget("statuslabel_convert"));

	int nb_files = count_converted_files();
	if (nb_files == 0)
		gtk_label_set_text(status_label, " ");
	else {
		int selected = count_selected_files();
		gchar *str, *total;
		if (nb_files == 1) {
			str = g_strdup_printf(_("%d file loaded"), nb_files);
		} else {
			str = g_strdup_printf(_("%d files loaded"), nb_files);
		}
		if (selected == 0) {
			total = g_strdup(str);
		} else if (selected == 1) {
			total = g_strdup_printf(_("%d file selected, %s"), selected, str);
		} else {
			total = g_strdup_printf(_("%d files selected, %s"), selected, str);
		}
		gtk_label_set_text(status_label, total);
		g_free(str);
		g_free(total);
	}
}

void update_spinCPU(int max) {
	static GtkSpinButton *spin_cpu = NULL;

	if (spin_cpu == NULL) {
		spin_cpu = GTK_SPIN_BUTTON(lookup_widget("spinCPU"));
	}
	if (max > 0) {
		gtk_spin_button_set_range (spin_cpu, 1, (gdouble) max);
	}
	gtk_spin_button_set_value (spin_cpu, (gdouble) com.max_thread);
}

/*****************************************************************************
 *             I N I T I A L I S A T I O N      F U N C T I O N S            *
 ****************************************************************************/

static void add_accelerator(GtkApplication *app, const gchar *action_name,
		const gchar *accel) {
	const gchar *vaccels[] = { accel, NULL };

	gtk_application_set_accels_for_action(app, action_name, vaccels);
}

static void load_accels() {
	GApplication *application = g_application_get_default();

	add_accelerator(GTK_APPLICATION(application), "app.quit", "<Primary>Q");
	add_accelerator(GTK_APPLICATION(application), "app.preferences", "<Primary>P");
	add_accelerator(GTK_APPLICATION(application), "app.open", "<Primary>O");
	add_accelerator(GTK_APPLICATION(application), "app.undo", "<Primary>Z");
	add_accelerator(GTK_APPLICATION(application), "app.redo", "<Primary><Shift>Z");
	add_accelerator(GTK_APPLICATION(application), "app.save_as", "<Primary><Shift>S");
	add_accelerator(GTK_APPLICATION(application), "app.close", "<Primary>W");
	add_accelerator(GTK_APPLICATION(application), "app.cwd", "<Primary>D");
	add_accelerator(GTK_APPLICATION(application), "app.full_screen", "<Primary>F");

	add_accelerator(GTK_APPLICATION(application), "app.conversion", "F1");
	add_accelerator(GTK_APPLICATION(application), "app.sequence", "F2");
	add_accelerator(GTK_APPLICATION(application), "app.prepro", "F3");
	add_accelerator(GTK_APPLICATION(application), "app.registration", "F4");
	add_accelerator(GTK_APPLICATION(application), "app.plot", "F5");
	add_accelerator(GTK_APPLICATION(application), "app.stacking", "F6");
	add_accelerator(GTK_APPLICATION(application), "app.logs", "F7");
}

/* Initialize the combobox when loading new single_image */
void initialize_display_mode() {
	static GtkComboBox *modecombo = NULL;
	static GtkToggleButton *chainedbutton = NULL;
	display_mode mode;
	int i, raw_mode;

	if (!modecombo)
		modecombo = GTK_COMBO_BOX(lookup_widget("combodisplay"));
	raw_mode = gtk_combo_box_get_active(modecombo);
	/* Check if never initialized. In this case the mode is set to linear */
	if (raw_mode == -1)
		mode = NORMAL_DISPLAY;
	else
		mode = raw_mode;
	/* The mode is applyed for each layer */
	if (single_image_is_loaded() && com.cvport < com.uniq->nb_layers
			&& com.seq.current != RESULT_IMAGE) {
		for (i = 0; i < com.uniq->nb_layers; i++)
			com.uniq->layers[i].rendering_mode = mode;
	} else if (sequence_is_loaded() && com.cvport < com.seq.nb_layers) {
		for (i = 0; i < com.seq.nb_layers; i++)
			com.seq.layers[i].rendering_mode = mode;
	}
	/* In the case where the layer were unchained, we chaine it */
	if (!chainedbutton)
		chainedbutton = GTK_TOGGLE_BUTTON(lookup_widget("checkbutton_chain"));
	if (!gtk_toggle_button_get_active(chainedbutton)) {
		g_signal_handlers_block_by_func(chainedbutton, on_checkchain_toggled,
				NULL);
		gtk_toggle_button_set_active(chainedbutton, TRUE);
		g_signal_handlers_unblock_by_func(chainedbutton, on_checkchain_toggled,
				NULL);
	}
}

void set_GUI_CWD() {
	if (!com.wd)
		return;
	gchar *str;
	GtkHeaderBar *bar = GTK_HEADER_BAR(lookup_widget("headerbar"));

	str = g_strdup_printf("Siril-%s", VERSION);
	gtk_header_bar_set_title(bar , str);
	gtk_header_bar_set_subtitle(bar, com.wd);

	g_free(str);
}

void set_GUI_misc() {
	GtkToggleButton *ToggleButton;
	GtkSpinButton *memory_percent, *memory_amount;

	ToggleButton = GTK_TOGGLE_BUTTON(lookup_widget("miscAskQuit"));
	gtk_toggle_button_set_active(ToggleButton, com.dontShowConfirm);
	ToggleButton = GTK_TOGGLE_BUTTON(lookup_widget("show_preview_button"));
	gtk_toggle_button_set_active(ToggleButton, com.show_preview);
#if ((defined _WIN32) || (defined(OS_OSX))) && NATIVEFILLECHOOSER
	gtk_widget_set_visible(GTK_WIDGET(ToggleButton), FALSE);
#endif
	ToggleButton = GTK_TOGGLE_BUTTON(lookup_widget("rememberWindowsCheck"));
	gtk_toggle_button_set_active(ToggleButton, com.remember_windows);

	memory_percent = GTK_SPIN_BUTTON(lookup_widget("spinbutton_mem_ratio"));
	gtk_spin_button_set_value(memory_percent, com.stack.memory_ratio);
	memory_amount = GTK_SPIN_BUTTON(lookup_widget("spinbutton_mem_amount"));
	gtk_spin_button_set_value(memory_amount, com.stack.memory_amount);

	GtkToggleButton *modes[3] = { GTK_TOGGLE_BUTTON(lookup_widget("memfreeratio_radio")),
		GTK_TOGGLE_BUTTON(lookup_widget("memfixed_radio")),
		GTK_TOGGLE_BUTTON(lookup_widget("memunlimited_radio")) };
	gtk_toggle_button_set_active(modes[com.stack.mem_mode], TRUE);
}

/* size is in kiB */
void set_GUI_MEM(unsigned long size) {
	if (com.headless)
		return;
	char *str;
	if (size != 0)
		str = g_strdup_printf(_("Mem: %ldMB"), size / 1024);
	else
		str = g_strdup(_("Mem: N/A"));
	set_label_text_from_main_thread("labelmem", str, NULL);
	g_free(str);
}

void set_GUI_DiskSpace(int64_t space) {
	if (com.headless)
		return;
	gchar *str;
	const gchar *color = NULL;

	if (space > 0) {
		if (space < 1000000000) { // we wabt to warn user of space is less than 1GB
			color = "red";
		}
		gchar *mem = pretty_print_memory(space);
		str = g_strdup_printf(_("Disk Space: %s"), mem);
		g_free(mem);
	} else {
		str = g_strdup(_("Disk Space: N/A"));
	}
	set_label_text_from_main_thread("labelFreeSpace", str, color);
	g_free(str);
}

static void initialize_preprocessing() {
	GtkToggleButton *cfaButton, *eqButton;

	cfaButton = GTK_TOGGLE_BUTTON(lookup_widget("cosmCFACheck"));
	gtk_toggle_button_set_active(cfaButton, com.prepro_cfa);
	eqButton = GTK_TOGGLE_BUTTON(lookup_widget("checkbutton_equalize_cfa"));
	gtk_toggle_button_set_active(eqButton, com.prepro_equalize_cfa);

	update_prepro_interface(FALSE);
}

static void set_libraw_settings_menu_available(gboolean activate) {
	if (!com.script) {
		GtkNotebook *notebook = GTK_NOTEBOOK(lookup_widget("notebook3"));
		GtkWidget *widget = gtk_notebook_get_nth_page(notebook, 0);

		gtk_widget_set_visible(widget, activate);
	}
}

void set_GUI_CAMERA() {
	GtkComboBox *binning = GTK_COMBO_BOX(lookup_widget("combobinning"));

	if (gfit.focal_length) {
		gchar *focal = g_strdup_printf("%.3lf", gfit.focal_length);
		gtk_entry_set_text(GTK_ENTRY(lookup_widget("focal_entry")), focal);
		g_free(focal);
	}
	if (gfit.pixel_size_x) {
		gchar *pitchX = g_strdup_printf("%.2lf", gfit.pixel_size_x);
		gtk_entry_set_text(GTK_ENTRY(lookup_widget("pitchX_entry")), pitchX);
		g_free(pitchX);
	}
	if (gfit.pixel_size_y) {
		gchar *pitchY = g_strdup_printf("%.2lf", gfit.pixel_size_y);
		gtk_entry_set_text(GTK_ENTRY(lookup_widget("pitchY_entry")), pitchY);
		g_free(pitchY);
	}

	if (!gfit.binning_x || !gfit.binning_y) {
		gtk_combo_box_set_active(binning, 0);
	}
	/* squared binning */
	else if (gfit.binning_x == gfit.binning_y)
		gtk_combo_box_set_active(binning, (gint) gfit.binning_x - 1);
	else {
		short coeff =
			gfit.binning_x > gfit.binning_y ?
			gfit.binning_x / gfit.binning_y :
			gfit.binning_y / gfit.binning_x;
		switch (coeff) {
			case 2:
				gtk_combo_box_set_active(binning, 4);
				break;
			case 3:
				gtk_combo_box_set_active(binning, 5);
				break;
			default:
				siril_log_message(_("This binning is not handled yet\n"));
		}
	}
}

static void set_GUI_LIBRAW() {

	/**********COLOR ADJUSTEMENT**************/
	gtk_spin_button_set_value(GTK_SPIN_BUTTON(lookup_widget("Brightness_spinbutton")),
			com.raw_set.bright);
	gtk_spin_button_set_value(GTK_SPIN_BUTTON(lookup_widget("Red_spinbutton")),
			com.raw_set.mul[0]);
	gtk_spin_button_set_value(GTK_SPIN_BUTTON(lookup_widget("Blue_spinbutton")),
			com.raw_set.mul[2]);

	gtk_toggle_button_set_active(GTK_TOGGLE_BUTTON(lookup_widget("checkbutton_multipliers")),
			com.raw_set.auto_mul);
	gtk_toggle_button_set_active(GTK_TOGGLE_BUTTON(lookup_widget("checkbutton_blackpoint")),
			com.raw_set.user_black);

	/**************WHITE BALANCE**************/
	if (com.raw_set.use_camera_wb) {
		gtk_toggle_button_set_active(GTK_TOGGLE_BUTTON(lookup_widget("checkbutton_cam")),
				com.raw_set.use_camera_wb);
	}

	if (com.raw_set.use_auto_wb) {
		gtk_toggle_button_set_active(GTK_TOGGLE_BUTTON(lookup_widget("checkbutton_auto")),
				com.raw_set.use_auto_wb);
	}

	/********MATRIX INTERPOLATION**************/
	gtk_combo_box_set_active(GTK_COMBO_BOX(lookup_widget("combo_dcraw_inter")),
			com.raw_set.user_qual);

	/********GAMMA CORRECTION**************/
	if (com.raw_set.gamm[0] == 1.0 && com.raw_set.gamm[1] == 1.0)
		gtk_toggle_button_set_active(GTK_TOGGLE_BUTTON(lookup_widget("radiobutton_gamm0")), TRUE);
	else if (com.raw_set.gamm[0] == 2.222 && com.raw_set.gamm[1] == 4.5)
		gtk_toggle_button_set_active(GTK_TOGGLE_BUTTON(lookup_widget("radiobutton_gamm1")), TRUE);
	else
		gtk_toggle_button_set_active(GTK_TOGGLE_BUTTON(lookup_widget("radiobutton_gamm2")), TRUE);

	/********** DEBAYER ******************/
	GtkComboBox *pattern = GTK_COMBO_BOX(lookup_widget("comboBayer_pattern"));
	GtkComboBox *inter = GTK_COMBO_BOX(lookup_widget("comboBayer_inter"));
	GtkToggleButton *compat = GTK_TOGGLE_BUTTON(lookup_widget("checkbutton_debayer_compatibility"));
	GtkToggleButton *use_header = GTK_TOGGLE_BUTTON(lookup_widget("checkbutton_SER_use_header"));
	GtkToggleButton *stretch_cfa = GTK_TOGGLE_BUTTON(lookup_widget("stretch_CFA_to16_button"));
	GtkToggleButton *demosaicingButton = GTK_TOGGLE_BUTTON(lookup_widget("demosaicingButton"));
	GtkSpinButton *xbayer_spin = GTK_SPIN_BUTTON(lookup_widget("xbayeroff_spin"));
	GtkSpinButton *ybayer_spin = GTK_SPIN_BUTTON(lookup_widget("ybayeroff_spin"));
	gtk_combo_box_set_active(pattern, com.debayer.bayer_pattern);
	gtk_combo_box_set_active(inter, com.debayer.bayer_inter);
	gtk_toggle_button_set_active(compat, com.debayer.compatibility);
	gtk_toggle_button_set_active(use_header, com.debayer.use_bayer_header);
	gtk_toggle_button_set_active(demosaicingButton,	com.debayer.open_debayer);
	gtk_toggle_button_set_active(stretch_cfa, com.debayer.stretch);
	gtk_spin_button_set_value(xbayer_spin, com.debayer.xbayeroff);
	gtk_spin_button_set_value(ybayer_spin, com.debayer.ybayeroff);
}

void set_GUI_photometry() {
	if (gfit.cvf > 0.0)
		com.phot_set.gain = gfit.cvf;
	if (com.phot_set.gain > 0.0) {
		gtk_spin_button_set_value(GTK_SPIN_BUTTON(lookup_widget("spinGain")),
				com.phot_set.gain);
	}
	if (com.phot_set.inner > 0.0) {
		gtk_spin_button_set_value(GTK_SPIN_BUTTON(lookup_widget("spinInner")),
				com.phot_set.inner);
	}
	if (com.phot_set.outer > 0.0) {
		gtk_spin_button_set_value(GTK_SPIN_BUTTON(lookup_widget("spinOuter")),
				com.phot_set.outer);
	}
	if (com.phot_set.minval > 0.0) {
		gtk_spin_button_set_value(GTK_SPIN_BUTTON(lookup_widget("spinMinPhot")),
				com.phot_set.minval);
	}
	if (com.phot_set.maxval > 0.0) {
		gtk_spin_button_set_value(GTK_SPIN_BUTTON(lookup_widget("spinMaxPhot")),
				com.phot_set.maxval);
	}
}

static void initialize_path_directory() {
	GtkFileChooser *swap_dir;

	swap_dir = GTK_FILE_CHOOSER(lookup_widget("filechooser_swap"));
	if (com.swap_dir && com.swap_dir[0] != '\0')
		gtk_file_chooser_set_filename (swap_dir, com.swap_dir);
	else
		gtk_file_chooser_set_filename (swap_dir, g_get_tmp_dir());
}

static void initialize_scrollbars() {
	int i;
	char *vport_names[] = { "r", "g", "b", "rgb" };
	char *window_name;

	for (i = 0; i < sizeof(vport_names) / sizeof(char *); i++) {
		window_name = g_strdup_printf("scrolledwindow%s", vport_names[i]);
		GtkScrolledWindow *win = GTK_SCROLLED_WINDOW(gtk_builder_get_object(builder, window_name));
		com.hadj[i] = gtk_scrolled_window_get_hadjustment(win);
		g_signal_connect(com.hadj[i], "value-changed",
				G_CALLBACK(scrollbars_hadjustment_changed_handler), NULL);
		com.vadj[i] = gtk_scrolled_window_get_vadjustment(win);
		g_signal_connect(com.vadj[i], "value-changed",
				G_CALLBACK(scrollbars_vadjustment_changed_handler), NULL);

		g_free(window_name);
	}
}

static GtkTargetEntry drop_types[] = {
	{ "text/uri-list", 0, 0 }
};

void initialize_all_GUI(gchar *supported_files) {
	/* initializing internal structures with widgets (drawing areas) */
	com.vport[RED_VPORT] = lookup_widget("drawingarear");
	com.vport[GREEN_VPORT] = lookup_widget("drawingareag");
	com.vport[BLUE_VPORT] = lookup_widget("drawingareab");
	com.vport[RGB_VPORT] = lookup_widget("drawingareargb");
	com.preview_area[0] = lookup_widget("drawingarea_preview1");
	com.preview_area[1] = lookup_widget("drawingarea_preview2");
	initialize_image_display();
	initialize_scrollbars();
	init_mouse();

	/* Keybord Shortcuts */
	load_accels();

	/* Select combo boxes that trigger some text display or other things */
	gtk_combo_box_set_active(GTK_COMBO_BOX(gtk_builder_get_object(builder, "comboboxstack_methods")), 0);

	GtkLabel *label_supported = GTK_LABEL(lookup_widget("label_supported_types"));
	gtk_label_set_text(label_supported, supported_files);

	adjust_sellabel();

	/* initialize theme */
	initialize_theme_GUI();

	/* initialize menu gui */
	update_MenuItem();
	initialize_script_menu();

	/* initialize command completion */
	init_completion_command();

	/* initialize preprocessing */
	initialize_preprocessing();

	/* initialize registration methods */
	initialize_registration_methods();

	/* initialize stacking methods */
	initialize_stacking_methods();

	/* register some callbacks */
	register_selection_update_callback(update_export_crop_label);

	/* initialization of the binning parameters */
	GtkComboBox *binning = GTK_COMBO_BOX(lookup_widget("combobinning"));
	gtk_combo_box_set_active(binning, 0);

	/* initialization of some paths */
	initialize_path_directory();

	/* initialization of default FITS extension */
	GtkComboBox *box = GTK_COMBO_BOX(lookup_widget("combobox_ext"));
	gtk_combo_box_set_active_id(box, com.ext);
	initialize_FITS_name_entries();

	initialize_log_tags();

	/* support for converting files by dragging onto the GtkTreeView */
	gtk_drag_dest_set(lookup_widget("treeview_convert"),
			GTK_DEST_DEFAULT_MOTION, drop_types, G_N_ELEMENTS(drop_types),
			GDK_ACTION_COPY);

	set_GUI_CWD();
	set_GUI_misc();
	set_GUI_photometry();
	init_peaker_GUI();
#ifdef HAVE_LIBRAW
	set_libraw_settings_menu_available(TRUE);	// enable libraw settings
	set_GUI_LIBRAW();
#else
	set_libraw_settings_menu_available(FALSE);	// disable libraw settings
#endif
	update_spinCPU(com.max_thread);
	/* every 0.25sec update memory display */
	g_timeout_add_seconds(1.0, update_displayed_memory, NULL);
}

/*****************************************************************************
 *      P U B L I C      C A L L B A C K      F U N C T I O N S              *
 ****************************************************************************/

void on_register_all_toggle(GtkToggleButton *togglebutton, gpointer user_data) {
	update_reg_interface(TRUE);
}

/* when the cursor moves, update the value displayed in the textbox and save it
 * in the related layer_info. Does not change display until cursor is released. */
void on_minscale_changed(GtkRange *range, gpointer user_data) {
	GtkEntry *minentry;
	gchar *buffer;

	minentry = (GtkEntry *)user_data;

	if (single_image_is_loaded() && com.seq.current < RESULT_IMAGE) {
		int value = (int) gtk_range_get_value(range);
		if (com.cvport < com.uniq->nb_layers)
			com.uniq->layers[com.cvport].lo = value;
		buffer = g_strdup_printf("%u", value);
	} else if (sequence_is_loaded()) {
		int value = (int) gtk_range_get_value(range);
		if (com.cvport < com.seq.nb_layers)
			com.seq.layers[com.cvport].lo = value;
		buffer = g_strdup_printf("%u", value);

	} else return;
	g_signal_handlers_block_by_func(minentry, on_min_entry_changed, NULL);
	gtk_entry_set_text(minentry, buffer);
	g_signal_handlers_unblock_by_func(minentry, on_min_entry_changed, NULL);
	g_free(buffer);
}

/* when the cursor moves, update the value displayed in the textbox and save it
 * in the related layer_info. Does not change display until cursor is released. */
void on_maxscale_changed(GtkRange *range, gpointer user_data) {
	GtkEntry *maxentry;
	gchar *buffer;

	maxentry = (GtkEntry *)user_data;

	if (single_image_is_loaded() && com.seq.current < RESULT_IMAGE) {
		int value = (int) gtk_range_get_value(range);
		if (com.cvport < com.uniq->nb_layers)
			com.uniq->layers[com.cvport].hi = value;
		buffer = g_strdup_printf("%u", value);
	} else if (sequence_is_loaded()) {
		int value = (int) gtk_range_get_value(range);
		if (com.cvport < com.seq.nb_layers)
			com.seq.layers[com.cvport].hi = value;
		buffer = g_strdup_printf("%u", value);
	} else return;
	g_signal_handlers_block_by_func(maxentry, on_max_entry_changed, NULL);
	gtk_entry_set_text(maxentry, buffer);
	g_signal_handlers_unblock_by_func(maxentry, on_max_entry_changed, NULL);
	g_free(buffer);
}

gboolean on_minscale_release(GtkWidget *widget, GdkEvent *event,
		gpointer user_data) {
	if (com.sliders != USER) {
		com.sliders = USER;
		sliders_mode_set_state(com.sliders);
	}
	if (copy_rendering_settings_when_chained(TRUE))
		redraw(com.cvport, REMAP_ALL);
	else
		redraw(com.cvport, REMAP_ONLY);
	redraw_previews();
	return FALSE;
}

gboolean on_maxscale_release(GtkWidget *widget, GdkEvent *event,
		gpointer user_data) {
	if (com.sliders != USER) {
		com.sliders = USER;
		sliders_mode_set_state(com.sliders);
	}
	if (copy_rendering_settings_when_chained(TRUE))
		redraw(com.cvport, REMAP_ALL);
	else
		redraw(com.cvport, REMAP_ONLY);
	redraw_previews();
	return FALSE;
}

/* a checkcut checkbox was toggled. Update the layer_info and others if chained. */
void on_checkcut_toggled(GtkToggleButton *togglebutton, gpointer user_data) {
	if (copy_rendering_settings_when_chained(TRUE))
		redraw(com.cvport, REMAP_ALL);
	else
		redraw(com.cvport, REMAP_ONLY);
	redraw_previews();
}

void on_cosmEnabledCheck_toggled(GtkToggleButton *button, gpointer user_data) {
	GtkWidget *CFA, *SigHot, *SigCold, *checkHot, *checkCold, *evaluateButton;
	gboolean is_active;

	CFA = lookup_widget("cosmCFACheck");
	SigHot = lookup_widget("spinSigCosmeHot");
	SigCold = lookup_widget("spinSigCosmeCold");
	checkHot = lookup_widget("checkSigHot");
	checkCold = lookup_widget("checkSigCold");
	evaluateButton = lookup_widget("GtkButtonEvaluateCC");

	is_active = gtk_toggle_button_get_active(button);

	gtk_widget_set_sensitive(CFA, is_active);
	gtk_widget_set_sensitive(SigHot, is_active);
	gtk_widget_set_sensitive(SigCold, is_active);
	gtk_widget_set_sensitive(checkHot, is_active);
	gtk_widget_set_sensitive(checkCold, is_active);
	gtk_widget_set_sensitive(evaluateButton, is_active);
}

void on_cosmCFACheck_toggled(GtkToggleButton *button, gpointer user_data) {
	com.prepro_cfa = gtk_toggle_button_get_active(button);
	writeinitfile();
}

void on_checkbutton_equalize_cfa_toggled(GtkToggleButton *button, gpointer user_data) {
	com.prepro_equalize_cfa = gtk_toggle_button_get_active(button);
	writeinitfile();
}

void on_info_menu_headers_clicked(GtkButton *button, gpointer user_data) {
	show_FITS_header(&gfit);
}

void on_apply_settings_button_clicked(GtkButton *button, gpointer user_data) {
	update_libraw_and_debayer_interface();
	update_photometry_interface();
	fill_script_paths_list();
	refresh_stars_list(com.stars);
	save_main_window_state();
	siril_close_dialog("settings_window");
}

void on_focal_entry_changed(GtkEditable *editable, gpointer user_data) {
	const gchar* focal_entry = gtk_entry_get_text(GTK_ENTRY(editable));
	gfit.focal_length = atof(focal_entry);
	update_fwhm_units_ok();
}

void on_pitchX_entry_changed(GtkEditable *editable, gpointer user_data) {
	const gchar* pitchX_entry = gtk_entry_get_text(GTK_ENTRY(editable));
	gfit.pixel_size_x = (float) atof(pitchX_entry);
	update_fwhm_units_ok();
}

void on_pitchY_entry_changed(GtkEditable *editable, gpointer user_data) {
	const gchar* pitchY_entry = gtk_entry_get_text(GTK_ENTRY(editable));
	gfit.pixel_size_y = (float) atof(pitchY_entry);
	update_fwhm_units_ok();
}

void on_combobinning_changed(GtkComboBox *box, gpointer user_data) {
	gint index = gtk_combo_box_get_active(box);

	switch (index) {
		case 0:
		case 1:
		case 2:
		case 3:
			gfit.binning_x = gfit.binning_y = (short) index + 1;
			break;
		case 4:
			gfit.binning_x = 1;
			gfit.binning_x = 2;
			break;
		case 5:
			gfit.binning_x = 1;
			gfit.binning_y = 3;
			break;
		default:
			fprintf(stderr, "Should not happen\n");
	}
}

void on_info_menu_informations_clicked(GtkButton *button, gpointer user_data) {
	siril_open_dialog("file_information");
}

void on_file_information_close_clicked(GtkButton *button, gpointer user_data) {
	gtk_widget_hide(lookup_widget("file_information"));
}


void on_toggleButtonUnbinned_toggled(GtkToggleButton *button, gpointer user_data) {
	GtkWidget *box;

	box = (GtkWidget *)user_data;

	gfit.unbinned = gtk_toggle_button_get_active(button);
	gtk_widget_set_sensitive(box, gfit.unbinned);
}

void on_button_clear_sample_clicked(GtkButton *button, gpointer user_data) {
	clear_sampling_setting_box();
}

void on_comboBayer_pattern_changed(GtkComboBox* box, gpointer user_data) {
	com.debayer.bayer_pattern = gtk_combo_box_get_active(box);
}

void on_comboBayer_inter_changed(GtkComboBox* box, gpointer user_data) {
	com.debayer.bayer_inter = gtk_combo_box_get_active(box);
}

void on_checkbutton_cam_toggled(GtkButton *button, gpointer user_data) {
	GtkToggleButton *auto_button = GTK_TOGGLE_BUTTON(
			lookup_widget("checkbutton_auto"));
	GtkToggleButton *cam_button = GTK_TOGGLE_BUTTON(
			lookup_widget("checkbutton_cam"));

	if (gtk_toggle_button_get_active(auto_button)) {
		g_signal_handlers_block_by_func(auto_button,
				on_checkbutton_auto_toggled, NULL);
		gtk_toggle_button_set_active(auto_button, FALSE);
		g_signal_handlers_unblock_by_func(auto_button,
				on_checkbutton_auto_toggled, NULL);
		gtk_toggle_button_set_active(cam_button, TRUE);
	}
}

void on_checkbutton_auto_toggled(GtkButton *button, gpointer user_data) {
	GtkToggleButton *auto_button = GTK_TOGGLE_BUTTON(
			lookup_widget("checkbutton_auto"));
	GtkToggleButton *cam_button = GTK_TOGGLE_BUTTON(
			lookup_widget("checkbutton_cam"));

	if (gtk_toggle_button_get_active(cam_button)) {
		g_signal_handlers_block_by_func(cam_button, on_checkbutton_cam_toggled,
				NULL);
		gtk_toggle_button_set_active(cam_button, FALSE);
		g_signal_handlers_unblock_by_func(cam_button,
				on_checkbutton_cam_toggled, NULL);
		gtk_toggle_button_set_active(auto_button, TRUE);
	}
}

void on_checkbutton_auto_evaluate_toggled(GtkToggleButton *button,
		gpointer user_data) {
	GtkWidget *entry;

	entry = (GtkWidget *)user_data;
	gtk_widget_set_sensitive(entry, !gtk_toggle_button_get_active(button));
}

void on_checkbutton_multipliers_toggled(GtkToggleButton *button,
		gpointer user_data) {
	gboolean active;

	active = gtk_toggle_button_get_active(button);

	gtk_widget_set_sensitive(lookup_widget("hbox8"), !active);
	gtk_widget_set_sensitive(lookup_widget("hbox11"), !active);
	if (active) {
		gtk_spin_button_set_value(
				GTK_SPIN_BUTTON(lookup_widget("Red_spinbutton")), 1.0);
		gtk_spin_button_set_value(
				GTK_SPIN_BUTTON(lookup_widget("Blue_spinbutton")), 1.0);
	}
}

void on_filechooser_swap_file_set(GtkFileChooserButton *fileChooser, gpointer user_data) {
	GtkFileChooser *swap_dir = GTK_FILE_CHOOSER(fileChooser);
	gchar *dir;

	dir = gtk_file_chooser_get_filename (swap_dir);

	if (g_access(dir, W_OK)) {
		gchar *msg = siril_log_color_message(_("You don't have permission to write in this directory: %s\n"), "red", dir);
		siril_message_dialog( GTK_MESSAGE_ERROR, _("Error"), msg);
		gtk_file_chooser_set_filename(swap_dir, com.swap_dir);
		return;
	}

	g_free(com.swap_dir);
	com.swap_dir = dir;
	writeinitfile();
}

void on_button_reset_swap_clicked(GtkButton *button, gpointer user_data) {
	reset_swapdir();
}

void on_spinbutton_mem_ratio_value_changed(GtkSpinButton *button, gpointer user_data) {
	gdouble mem = gtk_spin_button_get_value(button);
	com.stack.memory_ratio = mem;
	writeinitfile();
}

void on_spinbutton_mem_amount_value_changed(GtkSpinButton *button, gpointer user_data) {
	gdouble mem = gtk_spin_button_get_value(button);
	com.stack.memory_amount = mem;
	writeinitfile();
}

void on_mem_radio_toggled(GtkToggleButton *togglebutton, gpointer user_data) {
	GtkToggleButton *ratio = GTK_TOGGLE_BUTTON(lookup_widget("memfreeratio_radio")),
			*amount = GTK_TOGGLE_BUTTON(lookup_widget("memfixed_radio")),
			*unlimited = GTK_TOGGLE_BUTTON(lookup_widget("memunlimited_radio"));
	GtkWidget *ratio_spin = lookup_widget("spinbutton_mem_ratio"),
		  *amount_spin = lookup_widget("spinbutton_mem_amount");
	if (!gtk_toggle_button_get_active(togglebutton)) return;

	if (togglebutton == ratio) {
		com.stack.mem_mode = 0;
		gtk_widget_set_sensitive(ratio_spin, TRUE);
		gtk_widget_set_sensitive(amount_spin, FALSE);
	} else if (togglebutton == amount) {
		com.stack.mem_mode = 1;
		gtk_widget_set_sensitive(ratio_spin, FALSE);
		gtk_widget_set_sensitive(amount_spin, TRUE);
	} else if (togglebutton == unlimited) {
		com.stack.mem_mode = 2;
		gtk_widget_set_sensitive(ratio_spin, FALSE);
		gtk_widget_set_sensitive(amount_spin, FALSE);
	}
}

void on_combobox_ext_changed(GtkComboBox *box, gpointer user_data) {
	if (com.ext)
		free(com.ext);

	com.ext = gtk_combo_box_text_get_active_text(GTK_COMBO_BOX_TEXT(box));
	writeinitfile();
	initialize_FITS_name_entries();
}

static rectangle get_window_position(GtkWindow *window) {
	gint x, y, w, h;
	rectangle rec = { 0 };

	gtk_window_get_position(window, &x, &y);
	gtk_window_get_size(window, &w, &h);
	rec.x = x;
	rec.y = y;
	rec.w = w;
	rec.h = h;
	return rec;
}

void save_main_window_state() {
	if (!com.script && com.remember_windows) {
		GtkWidget *main_w = lookup_widget("control_window");
		com.main_w_pos = get_window_position(GTK_WINDOW(main_w));
		com.is_maximized = gtk_window_is_maximized(GTK_WINDOW(main_w));
	}
}

void load_main_window_state() {
	GtkWidget *win;

	win = lookup_widget("control_window");
	int x = com.main_w_pos.x;
	int y = com.main_w_pos.y;
	int w = com.main_w_pos.w;
	int h = com.main_w_pos.h;
	if (com.remember_windows && w > 0 && h > 0) {
		if (com.is_maximized) {
			gtk_window_maximize(GTK_WINDOW(lookup_widget("control_window")));
		} else {
			gtk_window_move(GTK_WINDOW(win), x, y);
			gtk_window_resize(GTK_WINDOW(win), w, h);
		}
	}
}

gboolean on_control_window_configure_event(GtkWidget *widget, GdkEvent *event,
		gpointer user_data) {

	save_main_window_state();
	return FALSE;
}

gboolean on_control_window_window_state_event(GtkWidget *widget, GdkEvent *event,
		gpointer user_data) {

	save_main_window_state();
	return FALSE;
}

void gtk_main_quit() {
	writeinitfile();		// save settings (like window positions)
	close_sequence(FALSE);	// save unfinished business
	close_single_image();	// close the previous image and free resources
	g_slist_free_full(com.script_path, g_free);
	exit(EXIT_SUCCESS);
}

void siril_quit() {
	if (com.dontShowConfirm) {
		gtk_main_quit();
	}
	gboolean quit = siril_confirm_dialog(_("Closing application"), _("Are you sure you want to quit?"), TRUE);
	if (quit) {
		gtk_main_quit();
	} else {
		fprintf(stdout, "Staying on the application.\n");
	}
}

/* We give one signal event by toggle button to fix a bug. Without this solution
 * the toggled function was called 2 times
 * one call to select new button, one call to unselect previous one */
void on_radiobutton_minmax_toggled(GtkToggleButton *togglebutton,
		gpointer user_data) {
	if (gtk_toggle_button_get_active(togglebutton)) {
		com.sliders = MINMAX;
		init_layers_hi_and_lo_values(com.sliders);
		set_cutoff_sliders_values();
		redraw(com.cvport, REMAP_ALL);
		redraw_previews();
	}
}

void on_radiobutton_hilo_toggled(GtkToggleButton *togglebutton,
		gpointer user_data) {
	if (gtk_toggle_button_get_active(togglebutton)) {
		com.sliders = MIPSLOHI;
		init_layers_hi_and_lo_values(com.sliders);
		set_cutoff_sliders_values();
		redraw(com.cvport, REMAP_ALL);
		redraw_previews();
	}
}

void on_radiobutton_user_toggled(GtkToggleButton *togglebutton,
		gpointer user_data) {
	if (gtk_toggle_button_get_active(togglebutton)) {
		com.sliders = USER;
		init_layers_hi_and_lo_values(com.sliders);
		set_cutoff_sliders_values();
		redraw(com.cvport, REMAP_ALL);
		redraw_previews();
	}
}

void on_neg_button_clicked(GtkToolButton *button, gpointer user_data) {
	int tmp;
	GtkToggleButton *chainedbutton;
	gboolean is_chained;

	set_cursor_waiting(TRUE);

	chainedbutton = (GtkToggleButton *)user_data;
	is_chained = gtk_toggle_button_get_active(chainedbutton);

	/* swaps values of hi and lo and redraw */
	if (!is_chained) {
		if (single_image_is_loaded() && com.cvport < com.uniq->nb_layers
				&& com.seq.current != RESULT_IMAGE) {
			tmp = com.uniq->layers[com.cvport].hi;
			com.uniq->layers[com.cvport].hi = com.uniq->layers[com.cvport].lo;
			com.uniq->layers[com.cvport].lo = tmp;
		} else if (sequence_is_loaded() && com.cvport < com.seq.nb_layers) {
			tmp = com.seq.layers[com.cvport].hi;
			com.seq.layers[com.cvport].hi = com.seq.layers[com.cvport].lo;
			com.seq.layers[com.cvport].lo = tmp;
		} else
			return;
		set_cutoff_sliders_values();
		redraw(com.cvport, REMAP_ONLY);	// sliders are only set for cvport
	} else {
		int i;
		if (single_image_is_loaded() && com.seq.current != RESULT_IMAGE) {
			for (i = 0; i < com.uniq->nb_layers; i++) {
				tmp = com.uniq->layers[i].hi;
				com.uniq->layers[i].hi = com.uniq->layers[i].lo;
				com.uniq->layers[i].lo = tmp;
			}
		} else if (sequence_is_loaded()) {
			for (i = 0; i < com.seq.nb_layers; i++) {
				tmp = com.seq.layers[i].hi;
				com.seq.layers[i].hi = com.seq.layers[i].lo;
				com.seq.layers[i].lo = tmp;
			}
		} else
			return;
		set_cutoff_sliders_values();
		redraw(com.cvport, REMAP_ALL);
	}
	redraw_previews();
	set_cursor_waiting(FALSE);
}

void on_colormap_button_toggled(GtkToggleToolButton *togglebutton,
		gpointer user_data) {
	set_cursor_waiting(TRUE);
	redraw(com.cvport, REMAP_ALL);
	redraw_previews();
	set_cursor_waiting(FALSE);
}

/* Callback for the display mode change */
void on_combodisplay_changed(GtkComboBox *widget, gpointer user_data) {
	if (copy_rendering_settings_when_chained(TRUE))
		redraw(com.cvport, REMAP_ALL);
	else
		redraw(com.cvport, REMAP_ONLY);
	redraw_previews();
}

void on_checkchain_toggled(GtkToggleButton *togglebutton, gpointer user_data) {
	if (copy_rendering_settings_when_chained(FALSE))
		redraw(com.cvport, REMAP_ALL);
}

void on_max_entry_changed(GtkEditable *editable, gpointer user_data) {
	const gchar *txt;
	int value;

	txt = gtk_entry_get_text(GTK_ENTRY(editable));
	if (g_ascii_isalnum(txt[0])) {

		value = atoi(txt);

		if (com.sliders != USER) {
			com.sliders = USER;
			sliders_mode_set_state(com.sliders);
		}
		if (single_image_is_loaded() && com.cvport < com.uniq->nb_layers
				&& com.seq.current != RESULT_IMAGE)
			com.uniq->layers[com.cvport].hi = value;
		else if (sequence_is_loaded() && com.cvport < com.seq.nb_layers)
			com.seq.layers[com.cvport].hi = value;
		else
			return;

		set_cutoff_sliders_values();

		if (copy_rendering_settings_when_chained(FALSE))
			redraw(com.cvport, REMAP_ALL);
		else
			redraw(com.cvport, REMAP_ONLY);
		redraw_previews();
	}
}

gboolean on_max_entry_focus_out_event(GtkWidget *widget, gpointer user_data) {
	const gchar *txt;
	int len, i;
	gboolean isalnum = TRUE;

	txt = gtk_entry_get_text(GTK_ENTRY(widget));
	len = gtk_entry_get_text_length(GTK_ENTRY(widget));
	for (i = 0; i < len; i++)
		if (!g_ascii_isalnum(txt[i])) {
			isalnum = FALSE;
			break;
		}
	if (isalnum == FALSE || len == 0)
		gtk_entry_set_text(GTK_ENTRY(widget), "65535");
	return FALSE;
}

gboolean on_min_entry_focus_out_event(GtkWidget *widget, gpointer user_data) {
	const gchar *txt;
	int len, i;
	gboolean isalnum = TRUE;

	txt = gtk_entry_get_text(GTK_ENTRY(widget));
	len = gtk_entry_get_text_length(GTK_ENTRY(widget));
	for (i = 0; i < len; i++)
		if (!g_ascii_isalnum(txt[i])) {
			isalnum = FALSE;
			break;
		}
	if (isalnum == FALSE || len == 0)
		gtk_entry_set_text(GTK_ENTRY(widget), "0");
	return FALSE;
}

void on_min_entry_changed(GtkEditable *editable, gpointer user_data) {
	const gchar *txt;
	int value;

	txt = gtk_entry_get_text(GTK_ENTRY(editable));
	if (g_ascii_isalnum(txt[0])) {

		value = atoi(txt);

		if (com.sliders != USER) {
			com.sliders = USER;
			sliders_mode_set_state(com.sliders);
		}
		if (single_image_is_loaded() && com.cvport < com.uniq->nb_layers
				&& com.seq.current != RESULT_IMAGE)
			com.uniq->layers[com.cvport].lo = value;
		else if (sequence_is_loaded() && com.cvport < com.seq.nb_layers)
			com.seq.layers[com.cvport].lo = value;
		else
			return;
		set_cutoff_sliders_values();
		if (copy_rendering_settings_when_chained(FALSE))
			redraw(com.cvport, REMAP_ALL);
		else
			redraw(com.cvport, REMAP_ONLY);
		redraw_previews();
	}
}

<<<<<<< HEAD
static void test_for_master_files(struct preprocessing_data *args) {
	GtkToggleButton *tbutton;
	GtkEntry *entry;

	tbutton = GTK_TOGGLE_BUTTON(lookup_widget("useoffset_button"));
	if (gtk_toggle_button_get_active(tbutton)) {
		const char *filename;
		entry = GTK_ENTRY(lookup_widget("offsetname_entry"));
		filename = gtk_entry_get_text(entry);
		if (filename[0] == '\0') {
			gtk_toggle_button_set_active(tbutton, FALSE);
		} else {
			const char *error = NULL;
			set_progress_bar_data(_("Opening offset image..."), PROGRESS_NONE);
			args->bias = calloc(1, sizeof(fits));
			if (!readfits(filename, args->bias, NULL)) {
				if (args->bias->naxes[2] != gfit.naxes[2]) {
					error = _("NOT USING OFFSET: number of channels is different");
				} else if (args->bias->naxes[0] != gfit.naxes[0] ||
						args->bias->naxes[1] != gfit.naxes[1]) {
					error = _("NOT USING OFFSET: image dimensions are different");
				} else {
					args->use_bias = TRUE;
				}

			} else error = _("NOT USING OFFSET: cannot open the file\n");
			if (error) {
				siril_log_message("%s\n", error);
				set_progress_bar_data(error, PROGRESS_DONE);
				free(args->bias);
				gtk_entry_set_text(entry, "");
				args->use_bias = FALSE;
			}
		}
	}

	tbutton = GTK_TOGGLE_BUTTON(lookup_widget("usedark_button"));
	if (gtk_toggle_button_get_active(tbutton)) {
		const char *filename;
		entry = GTK_ENTRY(lookup_widget("darkname_entry"));
		filename = gtk_entry_get_text(entry);
		if (filename[0] == '\0') {
			gtk_toggle_button_set_active(tbutton, FALSE);
		} else {
			const char *error = NULL;
			set_progress_bar_data(_("Opening dark image..."), PROGRESS_NONE);
			args->dark = calloc(1, sizeof(fits));
			if (!readfits(filename, args->dark, NULL)) {
				if (args->dark->naxes[2] != gfit.naxes[2]) {
					error = _("NOT USING DARK: number of channels is different");
				} else if (args->dark->naxes[0] != gfit.naxes[0] ||
						args->dark->naxes[1] != gfit.naxes[1]) {
					error = _("NOT USING DARK: image dimensions are different");
				} else {
					args->use_dark = TRUE;
				}

			} else error = _("NOT USING DARK: cannot open the file\n");
			if (error) {
				siril_log_message("%s\n", error);
				set_progress_bar_data(error, PROGRESS_DONE);
				free(args->dark);
				gtk_entry_set_text(entry, "");
				args->use_dark = FALSE;
			}
		}
		// dark optimization
		tbutton = GTK_TOGGLE_BUTTON(lookup_widget("checkDarkOptimize"));
		args->use_dark_optim = gtk_toggle_button_get_active(tbutton);

		// cosmetic correction
		tbutton = GTK_TOGGLE_BUTTON(lookup_widget("cosmEnabledCheck"));
		args->use_cosmetic_correction = gtk_toggle_button_get_active(tbutton);
	}

	tbutton = GTK_TOGGLE_BUTTON(lookup_widget("useflat_button"));
	if (gtk_toggle_button_get_active(tbutton)) {
		const char *filename;
		entry = GTK_ENTRY(lookup_widget("flatname_entry"));
		filename = gtk_entry_get_text(entry);
		if (filename[0] == '\0') {
			gtk_toggle_button_set_active(tbutton, FALSE);
		} else {
			const char *error = NULL;
			set_progress_bar_data(_("Opening flat image..."), PROGRESS_NONE);
			args->flat = calloc(1, sizeof(fits));
			if (!readfits(filename, args->flat, NULL)) {
				if (args->flat->naxes[2] != gfit.naxes[2]) {
					error = _("NOT USING FLAT: number of channels is different");
				} else if (args->flat->naxes[0] != gfit.naxes[0] ||
						args->flat->naxes[1] != gfit.naxes[1]) {
					error = _("NOT USING FLAT: image dimensions are different");
				} else {
					args->use_flat = TRUE;
				}

			} else error = _("NOT USING FLAT: cannot open the file\n");
			if (error) {
				siril_log_message("%s\n", error);
				set_progress_bar_data(error, PROGRESS_DONE);
				free(args->flat);
				gtk_entry_set_text(entry, "");
				args->use_flat = FALSE;
			}
		}
	}
}

void on_prepro_button_clicked(GtkButton *button, gpointer user_data) {
	struct preprocessing_data *args;
	GtkEntry *entry;
	GtkWidget *autobutton;
	GtkToggleButton *CFA, *debayer, *equalize_cfa, *compatibility, *stretch_cfa;
	GtkSpinButton *sigHot, *sigCold;

	if (!single_image_is_loaded() && !sequence_is_loaded())
		return;

	if (!single_image_is_loaded() && get_thread_run()) {
		siril_log_message(_("Another task is already in "
					"progress, ignoring new request.\n"));
		return;
	}

	args = calloc(1, sizeof(struct preprocessing_data));
	test_for_master_files(args);
	siril_log_color_message(_("Preprocessing...\n"), "red");
	gettimeofday(&args->t_start, NULL);
	args->autolevel = TRUE;
	args->normalisation = 1.0f;	// will be updated anyway

	// set output filename (preprocessed file name prefix)
	entry = GTK_ENTRY(lookup_widget("preproseqname_entry"));
	args->ppprefix = gtk_entry_get_text(entry);

	autobutton = lookup_widget("checkbutton_auto_evaluate");
	args->autolevel = gtk_toggle_button_get_active(GTK_TOGGLE_BUTTON(autobutton));
	if (!args->autolevel) {
		GtkEntry *norm_entry = GTK_ENTRY(lookup_widget("entry_flat_norm"));
		args->normalisation = atof(gtk_entry_get_text(norm_entry));
	}

	CFA = GTK_TOGGLE_BUTTON(lookup_widget("cosmCFACheck"));
	debayer = GTK_TOGGLE_BUTTON(lookup_widget("checkButton_pp_dem"));
	compatibility = GTK_TOGGLE_BUTTON(lookup_widget("checkbutton_debayer_compatibility"));
	stretch_cfa = GTK_TOGGLE_BUTTON(lookup_widget("stretch_CFA_to16_button"));
	equalize_cfa = GTK_TOGGLE_BUTTON(lookup_widget("checkbutton_equalize_cfa"));
	sigHot = GTK_SPIN_BUTTON(lookup_widget("spinSigCosmeHot"));
	sigCold = GTK_SPIN_BUTTON(lookup_widget("spinSigCosmeCold"));

	if (gtk_toggle_button_get_active(GTK_TOGGLE_BUTTON(lookup_widget("checkSigCold"))))
		args->sigma[0] = gtk_spin_button_get_value(sigCold);
	else args->sigma[0] = -1.0;

	if (gtk_toggle_button_get_active(GTK_TOGGLE_BUTTON(lookup_widget("checkSigHot"))))
		args->sigma[1] = gtk_spin_button_get_value(sigHot);
	else args->sigma[1] = -1.0;

	args->is_cfa = gtk_toggle_button_get_active(CFA);
	args->compatibility = gtk_toggle_button_get_active(compatibility);
	args->debayer = gtk_toggle_button_get_active(debayer);
	args->stretch_cfa =  gtk_toggle_button_get_active(stretch_cfa);
	args->equalize_cfa = gtk_toggle_button_get_active(equalize_cfa);

	/****/

	if (sequence_is_loaded()) {
		args->is_sequence = TRUE;
		args->seq = &com.seq;
		args->allow_32bit_output = args->seq->type == SEQ_REGULAR;
		set_cursor_waiting(TRUE);
		control_window_switch_to_tab(OUTPUT_LOGS);
		start_sequence_preprocessing(args, FALSE);
	} else {
		int retval;
		args->is_sequence = FALSE;
		args->allow_32bit_output = TRUE;
		set_cursor_waiting(TRUE);
		control_window_switch_to_tab(OUTPUT_LOGS);

		retval = preprocess_single_image(args);

		free(args);

		if (retval)
			set_progress_bar_data(_("Error in preprocessing."), PROGRESS_NONE);
		else {
			set_progress_bar_data(PROGRESS_TEXT_RESET, PROGRESS_RESET);
			invalidate_gfit_histogram();
			open_single_image_from_gfit();
		}
		set_cursor_waiting(FALSE);
	}
}

=======
>>>>>>> 2603569e
void on_regTranslationOnly_toggled(GtkToggleButton *togglebutton, gpointer user_data) {
	GtkWidget *Algo, *Prefix;

	Algo = lookup_widget("ComboBoxRegInter");
	Prefix = lookup_widget("regseqname_entry");

	gtk_widget_set_sensitive(Algo, !gtk_toggle_button_get_active(togglebutton));
	gtk_widget_set_sensitive(Prefix, !gtk_toggle_button_get_active(togglebutton));
}

void on_seqproc_entry_changed(GtkComboBox *widget, gpointer user_data) {
	gchar *name = gtk_combo_box_text_get_active_text(GTK_COMBO_BOX_TEXT(widget));
	if (name && name[0] != '\0') {
		gchar *msg;
		gchar *type;

		set_cursor_waiting(TRUE);
		const char *ext = get_filename_ext(name);
		if (!strcmp(ext, "ser")) {
			name[strlen(name) - 1] = 'q';
			type = " SER";
#ifdef HAVE_FFMS2
		} else if (!check_for_film_extensions(ext)) {
			int len = strlen(ext);
			strncpy(name + strlen(name) - len - 1, "seq", len + 1);
			type = " AVI";
#endif
		} else
			type = "";
		msg = g_strdup_printf(_("Selected %s sequence %s..."), type, name);
		set_progress_bar_data(msg, PROGRESS_DONE);
		set_seq(name);
		set_cursor_waiting(FALSE);
		set_progress_bar_data(PROGRESS_TEXT_RESET, PROGRESS_RESET);
		g_free(msg);
	}
	g_free(name);
}

/* signal handler for the gray window layer change */
void on_notebook1_switch_page(GtkNotebook *notebook, GtkWidget *page,
		guint page_num, gpointer user_data) {
	com.cvport = page_num;
	set_cutoff_sliders_values();// load the previous known values for sliders
	set_display_mode();		// change the mode in the combo box if needed
	redraw(com.cvport, REMAP_ONLY);
	calculate_fwhm(com.vport[com.cvport]);
}

struct checkSeq_filter_data {
	int force;
	int retvalue;
	GtkToggleButton *forceButton;
};

static gboolean end_checkSeq(gpointer p) {
	struct checkSeq_filter_data *args = (struct checkSeq_filter_data *) p;
	stop_processing_thread();

	/* it's better to uncheck the force button each time it is used */
	if (args->force)
		gtk_toggle_button_set_active(args->forceButton, FALSE);
	if (args->retvalue)
		update_sequences_list(NULL);
	set_progress_bar_data(PROGRESS_TEXT_RESET, PROGRESS_RESET);
	set_cursor_waiting(FALSE);
	free(args);

	return FALSE;
}

static gpointer checkSeq(gpointer p) {
	struct checkSeq_filter_data *args = (struct checkSeq_filter_data *) p;

	if (!check_seq(args->force))
		args->retvalue = 1;
	siril_add_idle(end_checkSeq, args);
	return GINT_TO_POINTER(0);
}

void on_checkseqbutton_clicked(GtkButton *button, gpointer user_data) {
	GtkToggleButton *forceButton;
	int force;

	forceButton = (GtkToggleButton *)user_data;
	force = gtk_toggle_button_get_active(forceButton);

	if (get_thread_run()) {
		siril_log_message(_("Another task is already "
					"in progress, ignoring new request.\n"));
		return;
	}

	set_cursor_waiting(TRUE);
	set_progress_bar_data(_("Searching for sequences in "
				"the current working directory..."), PROGRESS_NONE);

	struct checkSeq_filter_data *args = malloc(sizeof(struct checkSeq_filter_data));

	args->force = force;
	args->forceButton = forceButton;
	args->retvalue = 0;
	set_cursor_waiting(TRUE);
	start_in_new_thread(checkSeq, args);
}

void on_confirmDontShowButton_toggled(GtkToggleButton *togglebutton,
		gpointer user_data) {

	com.dontShowConfirm = gtk_toggle_button_get_active(togglebutton);
	set_GUI_misc();
	writeinitfile();
}

void on_button_data_ok_clicked(GtkButton *button, gpointer user_data) {
	gtk_widget_hide(lookup_widget("data_dialog"));
}

void on_comboboxreglayer_changed(GtkComboBox *widget, gpointer user_data) {
	if (gtk_combo_box_get_active(widget) == -1)
		return;
	free_reference_image();
	update_stack_interface(TRUE);
}

void scrollbars_hadjustment_changed_handler(GtkAdjustment *adjustment,
		gpointer user_data) {
	int i;
	double value = gtk_adjustment_get_value(adjustment);

	for (i = 0; i < MAXVPORT; i++) {
		if (com.hadj[i] != adjustment) {
			gtk_adjustment_set_value(com.hadj[i], value);
		}
	}
}

void scrollbars_vadjustment_changed_handler(GtkAdjustment *adjustment,
		gpointer user_data) {
	int i;
	double value = gtk_adjustment_get_value(adjustment);
	for (i = 0; i < MAXVPORT; i++) {
		if (com.vadj[i] != adjustment) {
			gtk_adjustment_set_value(com.vadj[i], value);
		}
	}
}

void on_spinCPU_value_changed (GtkSpinButton *spinbutton, gpointer user_data) {
	com.max_thread = gtk_spin_button_get_value_as_int(spinbutton);
}

void on_rememberWindowsCheck_toggled(GtkToggleButton *togglebutton, gpointer user_data) {
	com.remember_windows = gtk_toggle_button_get_active(togglebutton);
}

void on_show_preview_button_toggled(GtkToggleButton *togglebutton, gpointer user_data) {
	com.show_preview = gtk_toggle_button_get_active(togglebutton);
}

void on_menu_rgb_align_select(GtkMenuItem *menuitem, gpointer user_data) {
	gboolean sel_is_drawn = ((com.selection.w > 0.0) && (com.selection.h > 0.0));

	gtk_widget_set_sensitive(lookup_widget("rgb_align_dft"), sel_is_drawn);
	gtk_widget_set_sensitive(lookup_widget("rgb_align_psf"), sel_is_drawn);
}

void on_rgb_align_dft_activate(GtkMenuItem *menuitem, gpointer user_data) {
	undo_save_state(&gfit, "Processing: RGB alignment (DFT)");
	rgb_align(1);
}

void on_rgb_align_psf_activate(GtkMenuItem *menuitem, gpointer user_data) {
	undo_save_state(&gfit, "Processing: RGB alignment (PSF)");
	rgb_align(0);
}

void on_gotoStacking_button_clicked(GtkButton *button, gpointer user_data) {
	control_window_switch_to_tab(STACKING);
}

gboolean on_right_panel_image_button_press_event(GtkWidget *event_box,
		GdkEventButton *event, gpointer user_data) {
	if (event->button == 1) {
		static gboolean panel_is_extended = TRUE;
		GtkPaned *paned = (GtkPaned *)user_data;
		GtkImage *image = GTK_IMAGE(gtk_bin_get_child(GTK_BIN(event_box)));
		GtkWidget *widget = gtk_paned_get_child2(paned);

		gtk_widget_set_visible(widget, !panel_is_extended);

		if (!panel_is_extended) {
			gtk_image_set_from_icon_name(image, "pan-end-symbolic",
					GTK_ICON_SIZE_BUTTON);
		} else {
			gtk_image_set_from_icon_name(image, "pan-start-symbolic",
					GTK_ICON_SIZE_BUTTON);
		}
		panel_is_extended = !panel_is_extended;
	}
	return TRUE;
}<|MERGE_RESOLUTION|>--- conflicted
+++ resolved
@@ -2056,204 +2056,6 @@
 	}
 }
 
-<<<<<<< HEAD
-static void test_for_master_files(struct preprocessing_data *args) {
-	GtkToggleButton *tbutton;
-	GtkEntry *entry;
-
-	tbutton = GTK_TOGGLE_BUTTON(lookup_widget("useoffset_button"));
-	if (gtk_toggle_button_get_active(tbutton)) {
-		const char *filename;
-		entry = GTK_ENTRY(lookup_widget("offsetname_entry"));
-		filename = gtk_entry_get_text(entry);
-		if (filename[0] == '\0') {
-			gtk_toggle_button_set_active(tbutton, FALSE);
-		} else {
-			const char *error = NULL;
-			set_progress_bar_data(_("Opening offset image..."), PROGRESS_NONE);
-			args->bias = calloc(1, sizeof(fits));
-			if (!readfits(filename, args->bias, NULL)) {
-				if (args->bias->naxes[2] != gfit.naxes[2]) {
-					error = _("NOT USING OFFSET: number of channels is different");
-				} else if (args->bias->naxes[0] != gfit.naxes[0] ||
-						args->bias->naxes[1] != gfit.naxes[1]) {
-					error = _("NOT USING OFFSET: image dimensions are different");
-				} else {
-					args->use_bias = TRUE;
-				}
-
-			} else error = _("NOT USING OFFSET: cannot open the file\n");
-			if (error) {
-				siril_log_message("%s\n", error);
-				set_progress_bar_data(error, PROGRESS_DONE);
-				free(args->bias);
-				gtk_entry_set_text(entry, "");
-				args->use_bias = FALSE;
-			}
-		}
-	}
-
-	tbutton = GTK_TOGGLE_BUTTON(lookup_widget("usedark_button"));
-	if (gtk_toggle_button_get_active(tbutton)) {
-		const char *filename;
-		entry = GTK_ENTRY(lookup_widget("darkname_entry"));
-		filename = gtk_entry_get_text(entry);
-		if (filename[0] == '\0') {
-			gtk_toggle_button_set_active(tbutton, FALSE);
-		} else {
-			const char *error = NULL;
-			set_progress_bar_data(_("Opening dark image..."), PROGRESS_NONE);
-			args->dark = calloc(1, sizeof(fits));
-			if (!readfits(filename, args->dark, NULL)) {
-				if (args->dark->naxes[2] != gfit.naxes[2]) {
-					error = _("NOT USING DARK: number of channels is different");
-				} else if (args->dark->naxes[0] != gfit.naxes[0] ||
-						args->dark->naxes[1] != gfit.naxes[1]) {
-					error = _("NOT USING DARK: image dimensions are different");
-				} else {
-					args->use_dark = TRUE;
-				}
-
-			} else error = _("NOT USING DARK: cannot open the file\n");
-			if (error) {
-				siril_log_message("%s\n", error);
-				set_progress_bar_data(error, PROGRESS_DONE);
-				free(args->dark);
-				gtk_entry_set_text(entry, "");
-				args->use_dark = FALSE;
-			}
-		}
-		// dark optimization
-		tbutton = GTK_TOGGLE_BUTTON(lookup_widget("checkDarkOptimize"));
-		args->use_dark_optim = gtk_toggle_button_get_active(tbutton);
-
-		// cosmetic correction
-		tbutton = GTK_TOGGLE_BUTTON(lookup_widget("cosmEnabledCheck"));
-		args->use_cosmetic_correction = gtk_toggle_button_get_active(tbutton);
-	}
-
-	tbutton = GTK_TOGGLE_BUTTON(lookup_widget("useflat_button"));
-	if (gtk_toggle_button_get_active(tbutton)) {
-		const char *filename;
-		entry = GTK_ENTRY(lookup_widget("flatname_entry"));
-		filename = gtk_entry_get_text(entry);
-		if (filename[0] == '\0') {
-			gtk_toggle_button_set_active(tbutton, FALSE);
-		} else {
-			const char *error = NULL;
-			set_progress_bar_data(_("Opening flat image..."), PROGRESS_NONE);
-			args->flat = calloc(1, sizeof(fits));
-			if (!readfits(filename, args->flat, NULL)) {
-				if (args->flat->naxes[2] != gfit.naxes[2]) {
-					error = _("NOT USING FLAT: number of channels is different");
-				} else if (args->flat->naxes[0] != gfit.naxes[0] ||
-						args->flat->naxes[1] != gfit.naxes[1]) {
-					error = _("NOT USING FLAT: image dimensions are different");
-				} else {
-					args->use_flat = TRUE;
-				}
-
-			} else error = _("NOT USING FLAT: cannot open the file\n");
-			if (error) {
-				siril_log_message("%s\n", error);
-				set_progress_bar_data(error, PROGRESS_DONE);
-				free(args->flat);
-				gtk_entry_set_text(entry, "");
-				args->use_flat = FALSE;
-			}
-		}
-	}
-}
-
-void on_prepro_button_clicked(GtkButton *button, gpointer user_data) {
-	struct preprocessing_data *args;
-	GtkEntry *entry;
-	GtkWidget *autobutton;
-	GtkToggleButton *CFA, *debayer, *equalize_cfa, *compatibility, *stretch_cfa;
-	GtkSpinButton *sigHot, *sigCold;
-
-	if (!single_image_is_loaded() && !sequence_is_loaded())
-		return;
-
-	if (!single_image_is_loaded() && get_thread_run()) {
-		siril_log_message(_("Another task is already in "
-					"progress, ignoring new request.\n"));
-		return;
-	}
-
-	args = calloc(1, sizeof(struct preprocessing_data));
-	test_for_master_files(args);
-	siril_log_color_message(_("Preprocessing...\n"), "red");
-	gettimeofday(&args->t_start, NULL);
-	args->autolevel = TRUE;
-	args->normalisation = 1.0f;	// will be updated anyway
-
-	// set output filename (preprocessed file name prefix)
-	entry = GTK_ENTRY(lookup_widget("preproseqname_entry"));
-	args->ppprefix = gtk_entry_get_text(entry);
-
-	autobutton = lookup_widget("checkbutton_auto_evaluate");
-	args->autolevel = gtk_toggle_button_get_active(GTK_TOGGLE_BUTTON(autobutton));
-	if (!args->autolevel) {
-		GtkEntry *norm_entry = GTK_ENTRY(lookup_widget("entry_flat_norm"));
-		args->normalisation = atof(gtk_entry_get_text(norm_entry));
-	}
-
-	CFA = GTK_TOGGLE_BUTTON(lookup_widget("cosmCFACheck"));
-	debayer = GTK_TOGGLE_BUTTON(lookup_widget("checkButton_pp_dem"));
-	compatibility = GTK_TOGGLE_BUTTON(lookup_widget("checkbutton_debayer_compatibility"));
-	stretch_cfa = GTK_TOGGLE_BUTTON(lookup_widget("stretch_CFA_to16_button"));
-	equalize_cfa = GTK_TOGGLE_BUTTON(lookup_widget("checkbutton_equalize_cfa"));
-	sigHot = GTK_SPIN_BUTTON(lookup_widget("spinSigCosmeHot"));
-	sigCold = GTK_SPIN_BUTTON(lookup_widget("spinSigCosmeCold"));
-
-	if (gtk_toggle_button_get_active(GTK_TOGGLE_BUTTON(lookup_widget("checkSigCold"))))
-		args->sigma[0] = gtk_spin_button_get_value(sigCold);
-	else args->sigma[0] = -1.0;
-
-	if (gtk_toggle_button_get_active(GTK_TOGGLE_BUTTON(lookup_widget("checkSigHot"))))
-		args->sigma[1] = gtk_spin_button_get_value(sigHot);
-	else args->sigma[1] = -1.0;
-
-	args->is_cfa = gtk_toggle_button_get_active(CFA);
-	args->compatibility = gtk_toggle_button_get_active(compatibility);
-	args->debayer = gtk_toggle_button_get_active(debayer);
-	args->stretch_cfa =  gtk_toggle_button_get_active(stretch_cfa);
-	args->equalize_cfa = gtk_toggle_button_get_active(equalize_cfa);
-
-	/****/
-
-	if (sequence_is_loaded()) {
-		args->is_sequence = TRUE;
-		args->seq = &com.seq;
-		args->allow_32bit_output = args->seq->type == SEQ_REGULAR;
-		set_cursor_waiting(TRUE);
-		control_window_switch_to_tab(OUTPUT_LOGS);
-		start_sequence_preprocessing(args, FALSE);
-	} else {
-		int retval;
-		args->is_sequence = FALSE;
-		args->allow_32bit_output = TRUE;
-		set_cursor_waiting(TRUE);
-		control_window_switch_to_tab(OUTPUT_LOGS);
-
-		retval = preprocess_single_image(args);
-
-		free(args);
-
-		if (retval)
-			set_progress_bar_data(_("Error in preprocessing."), PROGRESS_NONE);
-		else {
-			set_progress_bar_data(PROGRESS_TEXT_RESET, PROGRESS_RESET);
-			invalidate_gfit_histogram();
-			open_single_image_from_gfit();
-		}
-		set_cursor_waiting(FALSE);
-	}
-}
-
-=======
->>>>>>> 2603569e
 void on_regTranslationOnly_toggled(GtkToggleButton *togglebutton, gpointer user_data) {
 	GtkWidget *Algo, *Prefix;
 
