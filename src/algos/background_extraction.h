#ifndef SRC_ALGOS_BACKGROUND_EXTRACTION_H_
#define SRC_ALGOS_BACKGROUND_EXTRACTION_H_

#include "core/siril.h"

/* ORDER OF POLYNOMES */
typedef enum {
	BACKGROUND_POLY_1,
	BACKGROUND_POLY_2,
	BACKGROUND_POLY_3,
	BACKGROUND_POLY_4,
} poly_order;

<<<<<<< HEAD
typedef enum {
	BACKGROUND_CORRECTION_SUBTRACT,
	BACKGROUND_CORRECTION_DIVIDE
} background_correction;
=======
enum {
	INTER_POLY = 0,
	INTER_RBF = 1
};
>>>>>>> 9215d8d1

struct background_data {
	int nb_of_samples;
	double tolerance;
<<<<<<< HEAD
	background_correction correction;
=======
	int correction;
    int interpolation_method;
>>>>>>> 9215d8d1
	poly_order degree;
	double smoothing;
	gboolean dither;
	fits *fit;
	sequence *seq;
	const gchar *seqEntry;
};

typedef struct sample background_sample;

int get_sample_radius();
void free_background_sample_list(GSList *list);
GSList* add_background_sample(GSList *list, fits *fit, point pt);
GSList* remove_background_sample(GSList *orig, fits *fit, point pt);
void generate_background_samples(int nb_of_samples, double tolerance);
<<<<<<< HEAD
gboolean remove_gradient_from_image(background_correction correction, poly_order degree, gboolean use_dither);
=======
gboolean remove_gradient_from_image(int correction, poly_order degree, double smoothing, gboolean use_dither, int interpolation_method, int threads);
>>>>>>> 9215d8d1
void apply_background_extraction_to_sequence(struct background_data *background_args);

gboolean background_sample_is_valid(background_sample *sample);
gdouble background_sample_get_size(background_sample *sample);
point background_sample_get_position(background_sample *sample);

void apply_background_cancel();

#endif /* SRC_ALGOS_BACKGROUND_EXTRACTION_H_ */<|MERGE_RESOLUTION|>--- conflicted
+++ resolved
@@ -11,27 +11,21 @@
 	BACKGROUND_POLY_4,
 } poly_order;
 
-<<<<<<< HEAD
 typedef enum {
 	BACKGROUND_CORRECTION_SUBTRACT,
 	BACKGROUND_CORRECTION_DIVIDE
 } background_correction;
-=======
-enum {
-	INTER_POLY = 0,
-	INTER_RBF = 1
-};
->>>>>>> 9215d8d1
+
+typedef enum {
+	BACKGROUND_INTER_POLY = 0,
+	BACKGROUND_INTER_RBF = 1
+} background_interpolation;
 
 struct background_data {
 	int nb_of_samples;
 	double tolerance;
-<<<<<<< HEAD
 	background_correction correction;
-=======
-	int correction;
-    int interpolation_method;
->>>>>>> 9215d8d1
+	background_interpolation interpolation_method;
 	poly_order degree;
 	double smoothing;
 	gboolean dither;
@@ -47,11 +41,7 @@
 GSList* add_background_sample(GSList *list, fits *fit, point pt);
 GSList* remove_background_sample(GSList *orig, fits *fit, point pt);
 void generate_background_samples(int nb_of_samples, double tolerance);
-<<<<<<< HEAD
-gboolean remove_gradient_from_image(background_correction correction, poly_order degree, gboolean use_dither);
-=======
-gboolean remove_gradient_from_image(int correction, poly_order degree, double smoothing, gboolean use_dither, int interpolation_method, int threads);
->>>>>>> 9215d8d1
+gboolean remove_gradient_from_image(background_correction correction, poly_order degree, double smoothing, gboolean use_dither, background_interpolation interpolation_method, int threads);
 void apply_background_extraction_to_sequence(struct background_data *background_args);
 
 gboolean background_sample_is_valid(background_sample *sample);
