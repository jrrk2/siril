/*
 * This file is part of Siril, an astronomy image processor.
 * Copyright (C) 2005-2011 Francois Meyer (dulle at free.fr)
 * Copyright (C) 2012-2021 team free-astro (see more in AUTHORS file)
 * Reference site is https://free-astro.org/index.php/Siril
 *
 * Siril is free software: you can redistribute it and/or modify
 * it under the terms of the GNU General Public License as published by
 * the Free Software Foundation, either version 3 of the License, or
 * (at your option) any later version.
 *
 * Siril is distributed in the hope that it will be useful,
 * but WITHOUT ANY WARRANTY; without even the implied warranty of
 * MERCHANTABILITY or FITNESS FOR A PARTICULAR PURPOSE. See the
 * GNU General Public License for more details.
 *
 * You should have received a copy of the GNU General Public License
 * along with Siril. If not, see <http://www.gnu.org/licenses/>.
 */

#include <stdio.h>
#include <stdlib.h>
#include <string.h>
#include <math.h>

#include "core/siril.h"
#include "core/proto.h"
#include "core/processing.h"
#include "core/OS_utils.h"
#include "algos/star_finder.h"
#include "algos/statistics.h"
#include "algos/PSF.h"
#include "gui/image_display.h"
#include "gui/PSF_list.h"
#include "gui/progress_and_log.h"
#include "gui/utils.h"
#include "io/sequence.h"
#include "io/ser.h"
#include "io/image_format_fits.h"
#include "registration/registration.h"
#include "registration/matching/atpmatch.h"
#include "registration/matching/match.h"
#include "registration/matching/misc.h"
#include "opencv/opencv.h"

# define MIN_RATIO_INLIERS 30 //percentage of inliers after transformation fitting (shift, affine or homography)

/* TODO:
 * check usage of openmp in functions called by these ones (to be disabled)
 * compact and clarify console output
 */

static void create_output_sequence_for_global_star(struct registration_args *args);
static void print_alignment_results(Homography H, int filenum, float FWHMx, float FWHMy, char *units);

static int get_min_requires_stars(transformation_type type) {
	switch(type) {
	case SHIFT_TRANSFORMATION:
	case SIMILARITY_TRANSFORMATION:
	case AFFINE_TRANSFORMATION:
		return 3;
	default:
	case HOMOGRAPHY_TRANSFORMATION:
		return 4;
	}
}

regdata *star_align_get_current_regdata(struct registration_args *regargs) {
	regdata *current_regdata;
	if (regargs->seq->regparam[regargs->layer]) {
		siril_log_message(
				_("Recomputing already existing registration for this layer\n"));
		current_regdata = regargs->seq->regparam[regargs->layer];
		/* we reset all values as we may register different images */
		memset(current_regdata, 0, regargs->seq->number * sizeof(regdata));
	} else {
		current_regdata = calloc(regargs->seq->number, sizeof(regdata));
		if (current_regdata == NULL) {
			PRINT_ALLOC_ERR;
			return NULL;
		}
		regargs->seq->regparam[regargs->layer] = current_regdata;
	}
	return current_regdata;
}

int star_align_prepare_results(struct generic_seq_args *args) {
	struct star_align_data *sadata = args->user;
	struct registration_args *regargs = sadata->regargs;

	if (!regargs->translation_only) {
		// allocate destination sequence data
		regargs->imgparam = calloc(args->nb_filtered_images, sizeof(imgdata));
		regargs->regparam = calloc(args->nb_filtered_images, sizeof(regdata));
		if (!regargs->imgparam  || !regargs->regparam) {
			PRINT_ALLOC_ERR;
			return 1;
		}

		if (args->seq->type == SEQ_SER) {
			/* copied from seq_prepare_hook with one variation */
			args->new_ser = malloc(sizeof(struct ser_struct));
			if (!args->new_ser) {
				PRINT_ALLOC_ERR;
				return 1;
			}

			char dest[256];
			const char *ptr = strrchr(args->seq->seqname, G_DIR_SEPARATOR);
			if (ptr)
				snprintf(dest, 255, "%s%s.ser", regargs->prefix, ptr + 1);
			else
				snprintf(dest, 255, "%s%s.ser", regargs->prefix, args->seq->seqname);

			/* Here the last argument is NULL because we do not want copy SER file
			 * from the original. Indeed in the demosaicing case this would lead to
			 * a wrong file (B&W and not in RAW data). Moreover, header informations
			 * (like fps, local and UTC time, ...) have no sense now since some frames
			 * could be removed from the sequence.
			 */
			if (ser_create_file(dest, args->new_ser, TRUE, NULL)) {
				free(args->new_ser);
				args->new_ser = NULL;
				return 1;
			}

			if (seq_prepare_writer(args))
				return 1;
		}
		else if (args->seq->type == SEQ_FITSEQ) {
			if (seq_prepare_hook(args))
				return 1;
		}
	}

	sadata->success = calloc(args->nb_filtered_images, sizeof(BYTE));
	if (!sadata->success) {
		PRINT_ALLOC_ERR;
		return 1;
	}
	return 0;
}

int star_align_prepare_hook(struct generic_seq_args *args) {
	struct star_align_data *sadata = args->user;
	struct registration_args *regargs = sadata->regargs;
	float FWHMx, FWHMy;
	char *units;
	fits fit = { 0 };
	int i, nb_stars = 0;

	sadata->current_regdata = star_align_get_current_regdata(regargs);
	if (!sadata->current_regdata) return -2;
	
	/* first we're looking for stars in reference image */
	if (seq_read_frame(args->seq, regargs->reference_image, &fit, FALSE, -1)) {
		siril_log_message(_("Could not load reference image\n"));
		args->seq->regparam[regargs->layer] = NULL;
		free(sadata->current_regdata);
		return 1;
	}

	siril_log_color_message(_("Reference Image:\n"), "green");

	if (regargs->matchSelection && regargs->selection.w > 0 && regargs->selection.h > 0) {
		com.stars = peaker(&fit, regargs->layer, &com.starfinder_conf, &nb_stars, &regargs->selection, FALSE, TRUE);
	}
	else {
		com.stars = peaker(&fit, regargs->layer, &com.starfinder_conf, &nb_stars, NULL, FALSE, TRUE);
	}

	siril_log_message(_("Found %d stars in reference, channel #%d\n"), nb_stars, regargs->layer);


	if (!com.stars || nb_stars < get_min_requires_stars(regargs->type)) {
		siril_log_message(
				_("There are not enough stars in reference image to perform alignment\n"));
		args->seq->regparam[regargs->layer] = NULL;
		free(sadata->current_regdata);
		clearfits(&fit);
		return 1;
	}
	if (!com.script && &com.seq == args->seq && com.seq.current == regargs->reference_image)
		queue_redraw(REDRAW_OVERLAY); // draw stars

	sadata->ref.x = fit.rx;
	sadata->ref.y = fit.ry;

	clearfits(&fit);

	if (regargs->x2upscale) {
		if (regargs->translation_only) {
			args->seq->upscale_at_stacking = 2.0;
		} else {
			sadata->ref.x *= 2.0;
			sadata->ref.y *= 2.0;
		}
	}
	else {
		if (regargs->translation_only) {
			args->seq->upscale_at_stacking = 1.0;
		}
	}

	/* we copy com.stars to refstars in case user take a look to another image of the sequence
	 * that would destroy com.stars
	 */
	i = 0;
	sadata->refstars = new_fitted_stars(MAX_STARS);
	if (!sadata->refstars) {
		PRINT_ALLOC_ERR;
		return 1;
	}
	while (i < MAX_STARS && com.stars[i]) {
		psf_star *tmp = new_psf_star();
		if (!tmp) {
			PRINT_ALLOC_ERR;
			sadata->refstars[i] = NULL;
			return 1;
		}
		memcpy(tmp, com.stars[i], sizeof(psf_star));
		sadata->refstars[i] = tmp;
		sadata->refstars[i+1] = NULL;
		i++;
	}

	if (nb_stars >= MAX_STARS_FITTED) {
		sadata->fitted_stars = MAX_STARS_FITTED;
		siril_log_color_message(_("Reference Image: Limiting to %d brightest stars\n"), "green", MAX_STARS_FITTED);
	} else {
		sadata->fitted_stars = nb_stars;
	}
	FWHM_average(sadata->refstars, sadata->fitted_stars, &FWHMx, &FWHMy, &units);
	siril_log_message(_("FWHMx:%*.2f %s\n"), 12, FWHMx, units);
	siril_log_message(_("FWHMy:%*.2f %s\n"), 12, FWHMy, units);
	sadata->current_regdata[regargs->reference_image].roundness = FWHMy/FWHMx;
	sadata->current_regdata[regargs->reference_image].fwhm = FWHMx;
	sadata->current_regdata[regargs->reference_image].weighted_fwhm = FWHMx;

	return star_align_prepare_results(args);
}

/* reads the image, searches for stars in it, tries to match them with
 * reference stars, computes the homography matrix, applies it on the image,
 * possibly up-scales the image and stores registration data */
int star_align_image_hook(struct generic_seq_args *args, int out_index, int in_index, fits *fit, rectangle *_) {
	struct star_align_data *sadata = args->user;
	struct registration_args *regargs = sadata->regargs;
	int nbpoints, nb_stars = 0;
	int retvalue;
	int nobj = 0;
	int attempt = 1;
	float FWHMx, FWHMy;
	char *units;
	Homography H = { 0 };
	int filenum = args->seq->imgparam[in_index].filenum;	// for display purposes

	if (regargs->translation_only) {
		/* if "translation only", we choose to initialize all frames
		 * to exclude status. If registration is ok, the status is
		 * set to include */
		args->seq->imgparam[out_index].incl = !SEQUENCE_DEFAULT_INCLUDE;
	}

	if (in_index != regargs->reference_image) {
		psf_star **stars;
		if (args->seq->type == SEQ_SER || args->seq->type == SEQ_FITSEQ) {
			siril_log_color_message(_("Frame %d:\n"), "bold", filenum);
		}

		/* sometimes sequence are not consistent.... They shouldn't but ..... */
		int layer;
		if (regargs->layer > RLAYER && !isrgb(fit)) {
			layer = RLAYER;
			siril_log_color_message(_("It looks like your sequence contains a mix of monochrome and RGB images.\n"), "salmon");
		} else {
			layer = regargs->layer;
		}

		if (regargs->matchSelection && regargs->selection.w > 0 && regargs->selection.h > 0) {
			stars = peaker(fit, layer, &com.starfinder_conf, &nb_stars, &regargs->selection, FALSE, TRUE);
		}
		else {
			stars = peaker(fit, layer, &com.starfinder_conf, &nb_stars, NULL, FALSE, TRUE);
		}

		siril_log_message(_("Found %d stars in image %d, channel #%d\n"), nb_stars, filenum, regargs->layer);

		if (!stars || nb_stars < get_min_requires_stars(regargs->type)) {
			siril_log_message(
					_("Not enough stars. Image %d skipped\n"), filenum);
			if (stars) free_fitted_stars(stars);
			return 1;
		}

		if (nb_stars >= sadata->fitted_stars) {
			if (nb_stars >= MAX_STARS_FITTED) {
				siril_log_color_message(_("Target Image: Limiting to %d brightest stars\n"), "green", MAX_STARS_FITTED);
			}
			nbpoints = sadata->fitted_stars;
		}
		else {
			nbpoints = nb_stars;
		}

		/* make a loop with different tries in order to align the two sets of data */
		double scale_min = 0.9;
		double scale_max = 1.1;
		retvalue = 1;
		s_star star_list_A, star_list_B;
		while (retvalue && attempt < NB_OF_MATCHING_TRY) {
			retvalue = new_star_match(stars, sadata->refstars, nbpoints, nobj,
					scale_min, scale_max, &H, FALSE, regargs->type,
					&star_list_A, &star_list_B);
			if (attempt == 1) {
				scale_min = -1.0;
				scale_max = -1.0;
			} else {
				nobj += 50;
			}
			attempt++;
		}
		if (retvalue) {
			siril_log_color_message(_("Cannot perform star matching: try #%d. Image %d skipped\n"),
					"red", attempt, filenum);
			free_fitted_stars(stars);
			return 1;
		}
		if (H.Inliers < regargs->min_pairs) {
			siril_log_color_message(_("Not enough star pairs (%d): Image %d skipped\n"),
					"red", H.Inliers, filenum);
			free_fitted_stars(stars);
			return 1;
		}
		if (((double)H.Inliers / (double)H.pair_matched) < ((double)MIN_RATIO_INLIERS / 100.)) {
			switch (regargs->type) {
			case SHIFT_TRANSFORMATION:
				siril_log_color_message(_("Less than %d%% star pairs kept by shift model, it may be too rigid for your data: Image %d skipped\n"),
					"red", MIN_RATIO_INLIERS, filenum);
				free_fitted_stars(stars);
				return 1;
<<<<<<< HEAD
=======
			break;
			case SIMILARITY_TRANSFORMATION:
				siril_log_color_message(_("Less than %d%% star pairs kept by similarity model, it may be too rigid for your data: Image %d skipped\n"),
					"red", MIN_RATIO_INLIERS, filenum);
				free_fitted_stars(stars);
				return 1;
			break;
>>>>>>> ce6dc2e4
			case AFFINE_TRANSFORMATION:
				siril_log_color_message(_("Less than %d%% star pairs kept by affine model, it may be too rigid for your data: Image %d skipped\n"),
					"red", MIN_RATIO_INLIERS, filenum);
				free_fitted_stars(stars);
				return 1;
			case HOMOGRAPHY_TRANSFORMATION:
				siril_log_color_message(_("Less than %d%% star pairs kept by homography model, Image %d may show important distortion\n"),
					"salmon", MIN_RATIO_INLIERS, filenum);
				break;
			default:
				printf("Should not happen\n");
			}
		}


		FWHM_average(stars, nbpoints, &FWHMx, &FWHMy, &units);
		free_fitted_stars(stars);
#ifdef _OPENMP
#pragma omp critical
#endif
		print_alignment_results(H, filenum, FWHMx, FWHMy, units);

		sadata->current_regdata[in_index].roundness = FWHMy/FWHMx;
		sadata->current_regdata[in_index].fwhm =  FWHMx;
		sadata->current_regdata[in_index].weighted_fwhm = 2 * FWHMx
				* (((double) sadata->fitted_stars) - (double) H.Inliers)
				/ (double) sadata->fitted_stars + FWHMx;

		if (!regargs->translation_only) {
			if (cvTransformImage(fit, sadata->ref.x, sadata->ref.y, H, regargs->x2upscale, regargs->interpolation)) {
				return 1;
			}
		}
	}
	else {
		if (regargs->x2upscale && !regargs->translation_only) {
			if (cvResizeGaussian(fit, fit->rx * 2, fit->ry * 2, OPENCV_NEAREST))
				return 1;
		}
	}

	if (!regargs->translation_only) {
		regargs->imgparam[out_index].filenum = args->seq->imgparam[in_index].filenum;
		regargs->imgparam[out_index].incl = SEQUENCE_DEFAULT_INCLUDE;
		regargs->regparam[out_index].fwhm = sadata->current_regdata[in_index].fwhm;	// not FWHMx because of the ref frame
		regargs->regparam[out_index].weighted_fwhm = sadata->current_regdata[in_index].weighted_fwhm;
		regargs->regparam[out_index].roundness = sadata->current_regdata[in_index].roundness;

		if (regargs->x2upscale) {
			fit->pixel_size_x /= 2;
			fit->pixel_size_y /= 2;
			regargs->regparam[out_index].fwhm *= 2.0;
			regargs->regparam[out_index].weighted_fwhm *= 2.0;
		}
	} else {
		set_shifts(args->seq, in_index, regargs->layer, (float) H.h02,
				(float) -H.h12, fit->top_down);
		args->seq->imgparam[out_index].incl = SEQUENCE_DEFAULT_INCLUDE;
	}
	sadata->success[out_index] = 1;
	return 0;
}

int star_align_finalize_hook(struct generic_seq_args *args) {
	struct star_align_data *sadata = args->user;
	struct registration_args *regargs = sadata->regargs;
	int failed = 0;

	// images may have been excluded but selnum wasn't updated
	fix_selnum(args->seq, FALSE);

	free_fitted_stars(sadata->refstars);

	if (!args->retval) {
		for (int i = 0; i < args->nb_filtered_images; i++)
			if (!sadata->success[i])
				failed++;
		regargs->new_total = args->nb_filtered_images - failed;

		if (!regargs->translation_only) {
			if (failed) {
				// regargs->imgparam and regargs->regparam may have holes caused by images
				// that failed to be registered - compact them
				for (int i = 0, j = 0; i < regargs->new_total; i++, j++) {
					while (!sadata->success[j] && j < args->nb_filtered_images) j++;
					g_assert(sadata->success[j]);
					if (i != j) {
						regargs->imgparam[i] = regargs->imgparam[j];
						regargs->regparam[i] = regargs->regparam[j];
					}
				}
			}

			seq_finalize_hook(args);
		}
	} else {
		regargs->new_total = 0;
		free(args->seq->regparam[regargs->layer]);
		args->seq->regparam[regargs->layer] = NULL;

		// args->new_ser can be null if stars were not detected in the reference image
		// same as seq_finalize_hook but with file deletion
		if ((args->force_ser_output || args->seq->type == SEQ_SER) && args->new_ser) {
			ser_close_and_delete_file(args->new_ser);
			free(args->new_ser);
		}
		else if ((args->force_fitseq_output || args->seq->type == SEQ_FITSEQ) && args->new_fitseq) {
			fitseq_close_and_delete_file(args->new_fitseq);
			free(args->new_fitseq);
		}
	}

	if (sadata->success) free(sadata->success);
	free(sadata);
	args->user = NULL;
	clear_stars_list();

	if (!args->retval) {
		siril_log_message(_("Registration finished.\n"));
		gchar *str = ngettext("%d image processed.\n", "%d images processed.\n", args->nb_filtered_images);
		str = g_strdup_printf(str, args->nb_filtered_images);
		siril_log_color_message(str, "green");
		siril_log_color_message(_("Total: %d failed, %d registered.\n"), "green", failed, regargs->new_total);

		g_free(str);
		if (!regargs->translation_only) {
			// explicit sequence creation to copy imgparam and regparam
			create_output_sequence_for_global_star(regargs);
			// will be loaded in the idle function if (load_new_sequence)
			regargs->load_new_sequence = TRUE; // only case where a new sequence must be loaded
		}
	}
	else {
		siril_log_message(_("Registration aborted.\n"));
	}
	return regargs->new_total == 0;
	// TODO: args is never freed because we don't call an end function for
	// this generic processing function. The register idle is called for
	// everything else, but does not know this pointer, and we cannot free
	// it here because it's still used in the generic processing function.
}

int star_align_compute_mem_limits(struct generic_seq_args *args, gboolean for_writer) { 
	unsigned int MB_per_orig_image, MB_per_scaled_image, MB_avail;
	int limit = compute_nb_images_fit_memory(args->seq, args->upscale_ratio, args->force_float,
			&MB_per_orig_image, &MB_per_scaled_image, &MB_avail);
	unsigned int required = MB_per_scaled_image;
	if (limit > 0) {
		/* The registration memory consumption, n is image size and m channel size.
		 * First, a threshold is computed for star pixel value, using statistics:
		 *	O(m), data is duplicated for median computation if
		 *	there are nil values, O(1) otherwise
		 * Then, still in peaker(), image is filtered using unsharp filter, duplicating
		 * the reference channel to act as input and output of the filter as float O(2m
		 * as float).
		 * Then, the image is rotated and upscaled by the generic function if enabled:
		 * cvTransformImage is O(n) in mem for unscaled, O(nscaled)=O(4m) for
		 * monochrome scaled and O(2nscaled)=O(21m) for color scaled
		 * All this is in addition to the image being already loaded, except for the
		 * color scaled image.
		 *
		 * Since these three operations are in sequence, we need room only for the
		 * largest.
		 * rotated color scaled float	mem needed
		 *       0     0      0     0	O(2m as float)
		 *       1     0      0     0	O(2m as float)
		 *       1     0      0     1	O(2m as float, same as 2n)
		 *       1     0      1     0	O(4m, same as 2m as float)
		 *       1     0      1     1	O(4m)
		 *       1     1      0     0	O(2m as float)
		 *       1     1      0     1	O(n)
		 *       1     1      1     0	O(8n or 2nscaled)
		 *       1     1      1     1	O(8n or 2nscaled)
		 */
		int is_color = args->seq->nb_layers == 3;
		int is_float = get_data_type(args->seq->bitpix) == DATA_FLOAT;
		int is_scaled = args->upscale_ratio == 2.0;
		unsigned int float_multiplier = is_float ? 1 : 2;
		unsigned int MB_per_float_image = MB_per_orig_image * float_multiplier;
		unsigned int MB_per_float_channel = is_color ? MB_per_float_image / 3 : MB_per_float_image;
		unsigned int MB_per_orig_channel = is_color ? MB_per_orig_image / 3 : MB_per_float_image;
		MB_per_float_channel = min(1, MB_per_float_channel);
		MB_per_orig_channel = min(1, MB_per_orig_channel);
		if (!args->has_output || (!is_scaled && (!is_color || !is_float))) {
			required = MB_per_orig_image + MB_per_float_channel * 2;
		}
		else if (args->has_output && !is_color && is_scaled) {
			required = MB_per_orig_image + 4 * MB_per_orig_channel;
		}
		else if (args->has_output && is_color && !is_scaled && is_float) {
			required = 2 * MB_per_orig_image;
		}
		else {
			required = 2 * MB_per_scaled_image;
		}
		int thread_limit = MB_avail / required;
		if (thread_limit > com.max_thread)
			thread_limit = com.max_thread;

		if (for_writer) {
			/* we allow the already allocated thread_limit images,
			 * plus how many images can be stored in what remains
			 * unused by the main processing */
			limit = thread_limit + (MB_avail - required * thread_limit) / MB_per_scaled_image;
		} else limit = thread_limit;
	}

	if (limit == 0) {
		gchar *mem_per_thread = g_format_size_full(required * BYTES_IN_A_MB, G_FORMAT_SIZE_IEC_UNITS);
		gchar *mem_available = g_format_size_full(MB_avail * BYTES_IN_A_MB, G_FORMAT_SIZE_IEC_UNITS);

		siril_log_color_message(_("%s: not enough memory to do this operation (%s required per thread, %s considered available)\n"),
				"red", args->description, mem_per_thread, mem_available);

		g_free(mem_per_thread);
		g_free(mem_available);
	} else {
#ifdef _OPENMP
		if (for_writer) {
			int max_queue_size = com.max_thread * 3;
			if (limit > max_queue_size)
				limit = max_queue_size;
		}
		siril_debug_print("Memory required per thread: %u MB, per image: %u MB, limiting to %d %s\n",
				required, MB_per_scaled_image, limit, for_writer ? "images" : "threads");
#else
		if (!for_writer)
			limit = 1;
		else if (limit > 3)
			limit = 3;
#endif
	}
	return limit;
}

int register_star_alignment(struct registration_args *regargs) {
	struct generic_seq_args *args = create_default_seqargs(regargs->seq);
	if (!regargs->process_all_frames) {
		args->filtering_criterion = seq_filter_included;
		args->nb_filtered_images = regargs->seq->selnum;
	}
	args->compute_mem_limits_hook = star_align_compute_mem_limits;
	args->prepare_hook = star_align_prepare_hook;
	args->image_hook = star_align_image_hook;
	args->finalize_hook = star_align_finalize_hook;
	args->stop_on_error = FALSE;
	args->description = _("Global star registration");
	args->has_output = !regargs->translation_only;
	args->output_type = get_data_type(args->seq->bitpix);
	args->upscale_ratio = regargs->x2upscale ? 2.0 : 1.0;
	args->new_seq_prefix = regargs->prefix;
	args->load_new_sequence = TRUE;
	args->already_in_a_thread = TRUE;

	struct star_align_data *sadata = calloc(1, sizeof(struct star_align_data));
	if (!sadata) {
		free(args);
		return -1;
	}
	sadata->regargs = regargs;
	args->user = sadata;

	generic_sequence_worker(args);

	regargs->retval = args->retval;
	free(args);
	return regargs->retval;
}

static void create_output_sequence_for_global_star(struct registration_args *args) {
	sequence seq = { 0 };
	initialize_sequence(&seq, TRUE);

	/* we are not interested in the whole path */
	gchar *seqname = g_path_get_basename(args->seq->seqname);
	char *rseqname = malloc(
			strlen(args->prefix) + strlen(seqname) + 5);
	sprintf(rseqname, "%s%s.seq", args->prefix, seqname);
	g_free(seqname);
	g_unlink(rseqname);	// remove previous to overwrite
	args->new_seq_name = remove_ext_from_filename(rseqname);
	free(rseqname);
	seq.seqname = strdup(args->new_seq_name);
	seq.number = args->new_total;
	seq.selnum = args->new_total;
	seq.fixed = args->seq->fixed;
	seq.nb_layers = args->seq->nb_layers;
	seq.rx = args->seq->rx;
	seq.ry = args->seq->ry;
	seq.imgparam = args->imgparam;
	seq.regparam = calloc(seq.nb_layers, sizeof(regdata*));
	seq.regparam[args->layer] = args->regparam;
	seq.beg = seq.imgparam[0].filenum;
	seq.end = seq.imgparam[seq.number-1].filenum;
	seq.type = args->seq->type;
	seq.current = -1;
	// don't copy from old sequence, it may not be the same image
	seq.reference_image = sequence_find_refimage(&seq);
	seq.needs_saving = TRUE;
	writeseqfile(&seq);
	free_sequence(&seq, FALSE);
}

static void print_alignment_results(Homography H, int filenum, float FWHMx, float FWHMy, char *units) {
	double rotation, scale, scaleX, scaleY;
	point shift;
	double inliers;

	/* Matching information */
	siril_log_color_message(_("Matching stars in image %d: done\n"), "green", filenum);
	siril_log_message(_("Initial pair matches: %d\n"), H.pair_matched);
	siril_log_message(_("Pair matches after fitting: %d\n"), H.Inliers);
	inliers = 1.0 - ((((double) H.pair_matched - (double) H.Inliers)) / (double) H.pair_matched);
	siril_log_message(_("Inliers:%*.3f\n"), 11, inliers);

	/* Scale */
	scaleX = sqrt(H.h00 * H.h00 + H.h01 * H.h01);
	scaleY = sqrt(H.h10 * H.h10 + H.h11 * H.h11);
	scale = (scaleX + scaleY) * 0.5;
	siril_log_message(_("scaleX:%*.3f\n"), 12, scaleX);
	siril_log_message(_("scaleY:%*.3f\n"), 12, scaleY);
	siril_log_message(_("scale:%*.3f\n"), 13, scale);

	/* Rotation */
	rotation = atan2(H.h01, H.h00) * 180 / M_PI;
	siril_log_message(_("rotation:%+*.3f deg\n"), 9, rotation);

	/* Translation */
	shift.x = -H.h02;
	shift.y = -H.h12;
	siril_log_message(_("dx:%+*.2f px\n"), 15, shift.x);
	siril_log_message(_("dy:%+*.2f px\n"), 15, shift.y);
	siril_log_message(_("FWHMx:%*.2f %s\n"), 12, FWHMx, units);
	siril_log_message(_("FWHMy:%*.2f %s\n"), 12, FWHMy, units);
}
<|MERGE_RESOLUTION|>--- conflicted
+++ resolved
@@ -339,8 +339,6 @@
 					"red", MIN_RATIO_INLIERS, filenum);
 				free_fitted_stars(stars);
 				return 1;
-<<<<<<< HEAD
-=======
 			break;
 			case SIMILARITY_TRANSFORMATION:
 				siril_log_color_message(_("Less than %d%% star pairs kept by similarity model, it may be too rigid for your data: Image %d skipped\n"),
@@ -348,7 +346,6 @@
 				free_fitted_stars(stars);
 				return 1;
 			break;
->>>>>>> ce6dc2e4
 			case AFFINE_TRANSFORMATION:
 				siril_log_color_message(_("Less than %d%% star pairs kept by affine model, it may be too rigid for your data: Image %d skipped\n"),
 					"red", MIN_RATIO_INLIERS, filenum);
