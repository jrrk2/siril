/*
 * This file is part of Siril, an astronomy image processor.
 * Copyright (C) 2005-2011 Francois Meyer (dulle at free.fr)
 * Copyright (C) 2012-2022 team free-astro (see more in AUTHORS file)
 * Reference site is https://free-astro.org/index.php/Siril
 *
 * Siril is free software: you can redistribute it and/or modify
 * it under the terms of the GNU General Public License as published by
 * the Free Software Foundation, either version 3 of the License, or
 * (at your option) any later version.
 *
 * Siril is distributed in the hope that it will be useful,
 * but WITHOUT ANY WARRANTY; without even the implied warranty of
 * MERCHANTABILITY or FITNESS FOR A PARTICULAR PURPOSE. See the
 * GNU General Public License for more details.
 *
 * You should have received a copy of the GNU General Public License
 * along with Siril. If not, see <http://www.gnu.org/licenses/>.
*/

#include <stdint.h>
#include <stdio.h>
#include <stdlib.h>
#include <unistd.h>
#include <dirent.h>
#include <math.h>
#include <string.h>
#include <gsl/gsl_histogram.h>
#include <sys/types.h>
#include <sys/stat.h>
#include <opencv2/core/version.hpp>
#include <glib.h>
#include <libgen.h>
#ifdef _WIN32
#include <windows.h>
#include <tchar.h>
#endif

#include "core/siril.h"
#include "core/proto.h"
#include "core/arithm.h"
#include "core/undo.h"
#include "core/initfile.h"
#include "core/preprocess.h"
#include "core/processing.h"
#include "core/sequence_filtering.h"
#include "core/OS_utils.h"
#include "io/conversion.h"
#include "io/image_format_fits.h"
#include "io/sequence.h"
#include "io/single_image.h"
#include "gui/utils.h"
#include "gui/callbacks.h"
#include "gui/PSF_list.h"
#include "gui/histogram.h"
#include "gui/plot.h"
#include "gui/progress_and_log.h"
#include "gui/image_display.h"
#include "gui/image_interactions.h"
#include "gui/linear_match.h"
#include "gui/sequence_list.h"
#include "gui/siril_preview.h"
#include "gui/script_menu.h"
#include "gui/registration_preview.h"
#include "filters/asinh.h"
#include "filters/banding.h"
#include "filters/clahe.h"
#include "filters/cosmetic_correction.h"
#include "filters/deconv.h"
#include "filters/median.h"
#include "filters/mtf.h"
#include "filters/fft.h"
#include "filters/rgradient.h"
#include "filters/saturation.h"
#include "filters/scnr.h"
#include "filters/wavelets.h"
#include "algos/PSF.h"
#include "algos/star_finder.h"
#include "algos/Def_Math.h"
#include "algos/Def_Wavelet.h"
#include "algos/background_extraction.h"
#include "algos/ccd-inspector.h"
#include "algos/demosaicing.h"
#include "algos/extraction.h"
#include "algos/colors.h"
#include "algos/quality.h"
#include "algos/noise.h"
#include "algos/statistics.h"
#include "algos/sorting.h"
#include "algos/siril_wcs.h"
#include "algos/geometry.h"
#include "opencv/opencv.h"
#include "stacking/stacking.h"
#include "stacking/sum.h"
#include "registration/registration.h"
#include "registration/matching/match.h"
#include "algos/fix_xtrans_af.h"
#include "algos/annotate.h"

#include "command.h"
#include "command_def.h"
#include "command_list.h"
#include "command_line_processor.h"

/* process_command functions take the number of arguments (like argc) as
 * parameter and will be able to access the equivalent of argv with `word'
 * they return 0 on success
 */

#define PRINT_LOAD_IMAGE_FIRST siril_log_message(_("Load an image or a sequence first.\n"))
#define PRINT_NOT_FOR_SEQUENCE siril_log_message(_("Single image must be loaded, and this command cannot be applied on a sequence.\n"))
#define PRINT_NOT_FOR_SINGLE siril_log_message(_("This command can only be used when a sequence is loaded.\n"))
#define PRINT_NOT_FOR_MONO siril_log_message(_("This command cannot be applied on monochrome images.\n"))
#define PRINT_NOT_FOR_RGB siril_log_message(_("This command cannot be applied on rgb images.\n"))
#define PRINT_FOR_CFA_IMAGE PRINT_NOT_FOR_RGB; siril_log_message(_("Make sure your image is in CFA mode.\n"))

char *word[MAX_COMMAND_WORDS];	// NULL terminated

int process_load(int nb){
	char filename[256];
	
	strncpy(filename, word[1], 250);
	filename[250] = '\0';
	
	for (int i = 1; i < nb - 1; ++i) {
		strcat(filename, " ");
		strcat(filename, word[i + 1]);
	}
	expand_home_in_filename(filename, 256);

	int retval = open_single_image(filename);
	return (retval < 0);
}

int process_dumpheader(int nb) {
	if (!single_image_is_loaded()) {
		PRINT_NOT_FOR_SEQUENCE;
		return 1;
	}
	if (!gfit.header || gfit.header[0] == '\0') {
		siril_log_message(_("Currently loaded image has no FITS header\n"));
	} else {
		siril_log_message(_("=FITS header for currently loaded image=\n"));
		char *header = strdup(gfit.header);
		char *line = header;
		do {
			char *eol = strchr(line, '\n');
			if (!eol)
				break;
			*eol = '\0';
			siril_log_message("%s\n", line);
			line = eol+1;
		} while (line[0] != '\0');
		free(header);
		siril_log_message("END\n");
	}
	return 0;
}

int process_satu(int nb){
	if (get_thread_run()) {
		PRINT_ANOTHER_THREAD_RUNNING;
		return 1;
	}
	if (!single_image_is_loaded()) {
		PRINT_NOT_FOR_SEQUENCE;
		return 1;
	}
	if (!isrgb(&gfit)) {
		PRINT_NOT_FOR_MONO;
		return 1;
	}

	struct enhance_saturation_data *args = malloc(sizeof(struct enhance_saturation_data));
	args->background_factor = 1.0;
	args->coeff = g_ascii_strtod(word[1], NULL);
	if (nb > 2) {
		args->background_factor = g_ascii_strtod(word[2], NULL);
		if (args->background_factor < 0.0) {
			siril_log_message(_("Background factor must be positive\n"));
			free(args);
			return 1;
		}
	}
	int satu_hue_type = 6;
	if (nb > 3) {
		satu_hue_type = g_ascii_strtoull(word[3], NULL, 10);
		if (satu_hue_type > 6) {
			siril_log_message(_("Hue range must be [0, 6]\n"));
			free(args);
			return 1;
		}
	}

	satu_set_hues_from_types(args, satu_hue_type);
	args->input = &gfit;
	args->output = &gfit;
	args->for_preview = FALSE;
	siril_log_message(_("Applying saturation enhancement of %d%, from level %g * sigma.\n"), round_to_int(args->coeff * 100.0), args->background_factor);

	set_cursor_waiting(TRUE);
	return GPOINTER_TO_INT(enhance_saturation(args));
}

int process_save(int nb){
	if (!sequence_is_loaded() && !single_image_is_loaded())
		return 1;

	gchar *filename = g_strdup(word[1]);
	set_cursor_waiting(TRUE);
	if (!com.script) {
		gfit.lo = gui.lo;
		gfit.hi = gui.hi;
	}
	int retval = savefits(filename, &gfit);
	set_precision_switch();
	set_cursor_waiting(FALSE);
	g_free(filename);
	return retval;
}

int process_savebmp(int nb){
	if (!single_image_is_loaded()) {
		PRINT_NOT_FOR_SEQUENCE;
		return 1;
	}

	gchar *filename = g_strdup_printf("%s.bmp", word[1]);

	set_cursor_waiting(TRUE);
	savebmp(filename, &gfit);
	set_cursor_waiting(FALSE);
	g_free(filename);
	return 0;
}

#ifdef HAVE_LIBJPEG
int process_savejpg(int nb){
	if (!single_image_is_loaded()) {
		PRINT_NOT_FOR_SEQUENCE;
		return 1;
	}

	int quality = 100;
	
	if ((nb == 3) && g_ascii_strtoull(word[2], NULL, 10) <= 100 && g_ascii_strtoull(word[2], NULL, 10) > 0)
		quality = g_ascii_strtoull(word[2], NULL, 10);

	gchar *filename = g_strdup_printf("%s.jpg", word[1]);

	set_cursor_waiting(TRUE);
	savejpg(filename, &gfit, quality);
	set_cursor_waiting(FALSE);
	g_free(filename);
	return 0;
}
#endif

#ifdef HAVE_LIBPNG
int process_savepng(int nb){
	if (!single_image_is_loaded()) {
		PRINT_NOT_FOR_SEQUENCE;
		return 1;
	}

	gchar *filename = g_strdup_printf("%s.png", word[1]);

	set_cursor_waiting(TRUE);
	uint32_t bytes_per_sample = gfit.orig_bitpix != BYTE_IMG ? 2 : 1;
	savepng(filename, &gfit, bytes_per_sample, gfit.naxes[2] == 3);
	set_cursor_waiting(FALSE);
	g_free(filename);
	return 0;
}
#endif

#ifdef HAVE_LIBTIFF
int process_savetif(int nb){
	if (!single_image_is_loaded()) {
		PRINT_NOT_FOR_SEQUENCE;
		return 1;
	}

	uint16_t bitspersample = 16;

	if (strcasecmp(word[0], "savetif8") == 0)
		bitspersample = 8;
	else if (strcasecmp(word[0], "savetif32") == 0)
		bitspersample = 32;
	gchar *filename = g_strdup_printf("%s.tif", word[1]);
	set_cursor_waiting(TRUE);
	savetif(filename, &gfit, bitspersample);
	set_cursor_waiting(FALSE);
	g_free(filename);
	return 0;
}
#endif

int process_savepnm(int nb){
	if (!single_image_is_loaded()) {
		PRINT_NOT_FOR_SEQUENCE;
		return 1;
	}

	saveNetPBM(word[1], &gfit);
	return 0;
}

int process_imoper(int nb){
	if (!single_image_is_loaded()) {
		PRINT_NOT_FOR_SEQUENCE;
		return 1;
	}
	fits fit = { 0 };

	if (readfits(word[1], &fit, NULL, !com.pref.force_to_16bit)) return -1;

	image_operator oper;
	switch (word[0][1]) {
		case 'a':
		case 'A':
			oper = OPER_ADD;
			break;
		case 's':
		case 'S':
			oper = OPER_SUB;
			break;
		case 'm':
		case 'M':
			oper = OPER_MUL;
			break;
		case 'd':
		case 'D':
			oper = OPER_DIV;
			break;
		default:
			siril_log_color_message(_("Could not understand the requested operator\n"), "red");
			clearfits(&fit);
			return 1;
	}
	int retval = imoper(&gfit, &fit, oper, !com.pref.force_to_16bit);

	clearfits(&fit);
	adjust_cutoff_from_updated_gfit();
	redraw(REMAP_ALL);
	redraw_previews();
	return retval;
}

int process_addmax(int nb){
	if (!single_image_is_loaded()) {
		PRINT_NOT_FOR_SEQUENCE;
		return 1;
	}

	fits fit = { 0 };

	if (readfits(word[1], &fit, NULL, gfit.type == DATA_FLOAT))
		return -1;
	if (addmax(&gfit, &fit) == 0) {
		adjust_cutoff_from_updated_gfit();
		redraw(REMAP_ALL);
		redraw_previews();
	}
	clearfits(&fit);
	return 0;
}

int process_fdiv(int nb){
	// combines an image division and a scalar multiplication.
	if (!single_image_is_loaded()) {
		PRINT_NOT_FOR_SEQUENCE;
		return 1;
	}

	fits fit = { 0 };
	float norm = g_ascii_strtod(word[2], NULL);

	if (readfits(word[1], &fit, NULL, !com.pref.force_to_16bit)) return -1;
	siril_fdiv(&gfit, &fit, norm, TRUE);

	clearfits(&fit);
	adjust_cutoff_from_updated_gfit();
	redraw(REMAP_ALL);
	redraw_previews();
	return 0;
}

int process_fmul(int nb){
	if (!single_image_is_loaded()) {
		PRINT_NOT_FOR_SEQUENCE;
		return 1;
	}
	gboolean from8b = (gfit.orig_bitpix == BYTE_IMG); // get orig bitdepth of 8b before it gets converted to 32b by soper

	float coeff = g_ascii_strtod(word[1], NULL);
	if (coeff <= 0.f) {
		siril_log_message(_("Multiplying by a coefficient less than or equal to 0 is not possible.\n"));
		return 1;
	}
	soper(&gfit, coeff, OPER_MUL, TRUE);
	if (from8b) { // image is now 32b, need to reset slider max and update hi/lo
		invalidate_stats_from_fit(&gfit);
		image_find_minmax(&gfit);
		gfit.hi = (WORD)(gfit.maxi * USHRT_MAX_SINGLE);
		gfit.lo = (WORD)(gfit.mini * USHRT_MAX_SINGLE);
		set_cutoff_sliders_max_values();
	}

	adjust_cutoff_from_updated_gfit();
	redraw(REMAP_ALL);
	redraw_previews();
	return 0;
}

int process_entropy(int nb){
	if (!single_image_is_loaded()) {
		PRINT_NOT_FOR_SEQUENCE;
		return 1;
	}

	rectangle area;
	float e = 0.f;

	if (com.selection.w > 0 && com.selection.h > 0) {
		memcpy(&area, &com.selection, sizeof(rectangle));
		for (int c = 0; c < gfit.naxes[2]; c++)
			e += entropy(&gfit, c, &area, NULL);
	}
	else {
		for (int c = 0; c < gfit.naxes[2]; c++)
			e += entropy(&gfit, c, NULL, NULL);
	}
	siril_log_message(_("Entropy: %.3f\n"), e);
	return 0;
}

int process_gauss(int nb){
	if (!single_image_is_loaded()) {
		PRINT_NOT_FOR_SEQUENCE;
		return 1;
	}

	unsharp(&gfit, g_ascii_strtod(word[1], NULL), 0.0, TRUE);
	//gaussian_blur_RT(&gfit, g_ascii_strtod(word[1], NULL), com.max_thread);
	adjust_cutoff_from_updated_gfit();
	redraw(REMAP_ALL);
	redraw_previews();
	return 0;
}

int process_grey_flat(int nb) {
	if (!single_image_is_loaded()) {
		PRINT_NOT_FOR_SEQUENCE;
		return 1;
	}

	if (isrgb(&gfit)) {
		PRINT_FOR_CFA_IMAGE;
		return 1;
	}

	compute_grey_flat(&gfit);
	adjust_cutoff_from_updated_gfit();
	redraw(REMAP_ALL);
	redraw_previews();

	return 0;
}

int process_rl(int nb) {
	if (!single_image_is_loaded()) {
		PRINT_NOT_FOR_SEQUENCE;
		return 1;
	}

	double sigma, corner;
	int iter;

	sigma = g_ascii_strtod(word[1], NULL);
	corner = g_ascii_strtod(word[2], NULL);
	iter = g_ascii_strtoull(word[3], NULL, 10);

	if (sigma < 0.4 || sigma > 2.0) {
		siril_log_message(_("Sigma must be between [0.4, 2.0]\n"));
		return 1;
	}

	if (corner < -0.5 || corner > 0.5) {
		siril_log_message(_("Corner radius boost must be between [-0.5, 0.5]\n"));
		return 1;
	}

	if (iter <= 0) {
		siril_log_message(_("Number of iterations must be > 0.\n"));
		return 1;
	}

	if (get_thread_run()) {
		PRINT_ANOTHER_THREAD_RUNNING;
		return 1;
	}

	struct deconv_data *args = malloc(sizeof(struct deconv_data));

	args->fit = &gfit;
	if (args->fit->type == DATA_USHORT) {
		args->clip = (args->fit->maxi <= 0) ? USHRT_MAX_DOUBLE : args->fit->maxi;
	} else {
		args->clip = (args->fit->maxi <= 0) ? USHRT_MAX_DOUBLE : args->fit->maxi * USHRT_MAX_DOUBLE;
	}
	args->auto_contrast_threshold = TRUE;
	args->sigma = sigma;
	args->corner_radius = corner;
	args->iterations = (size_t)iter;
	args->auto_limit = TRUE;

	start_in_new_thread(RTdeconv, args);

	return 0;
}

int process_unsharp(int nb) {
	if (!single_image_is_loaded()) {
		PRINT_NOT_FOR_SEQUENCE;
		return 1;
	}

	unsharp(&(gfit), g_ascii_strtod(word[1], NULL), g_ascii_strtod(word[2], NULL), TRUE);
	adjust_cutoff_from_updated_gfit();
	redraw(REMAP_ALL);
	redraw_previews();
	return 0;
}

int process_crop(int nb) {
	if (!single_image_is_loaded()) {
		PRINT_NOT_FOR_SEQUENCE;
		return 1;
	}
	if (is_preview_active()) {
		siril_log_message(_("It is impossible to crop the image when a filter with preview session is active. "
						"Please consider to close the filter dialog first.\n"));
		return 1;
	}


	rectangle area;
	if ((!com.selection.h) || (!com.selection.w)) {
		if (nb == 5) {
			if (g_ascii_strtoull(word[1], NULL, 10) < 0 || g_ascii_strtoull(word[2], NULL, 10) < 0) {
				siril_log_message(_("Crop: x and y must be positive values.\n"));
				return 1;
			}
			if (g_ascii_strtoull(word[3], NULL, 10) <= 0 || g_ascii_strtoull(word[4], NULL, 10) <= 0) {
				siril_log_message(_("Crop: width and height must be greater than 0.\n"));
				return 1;
			}
			if (g_ascii_strtoull(word[1], NULL, 10) + g_ascii_strtoull(word[3], NULL, 10) > gfit.rx || g_ascii_strtoull(word[2], NULL, 10) + g_ascii_strtoull(word[4], NULL, 10) > gfit.ry) {
				siril_log_message(_("Crop: width and height, respectively, must be less than %d and %d.\n"), gfit.rx,gfit.ry);
				return 1;
			}
			area.x = g_ascii_strtoull(word[1], NULL, 10);
			area.y = g_ascii_strtoull(word[2], NULL, 10);
			area.w = g_ascii_strtoull(word[3], NULL, 10);
			area.h = g_ascii_strtoull(word[4], NULL, 10);
		}
		else {
			siril_log_message(_("Crop: select a region or provide x, y, width, height\n"));
			return 1;
		}
	} else {
		memcpy(&area, &com.selection, sizeof(rectangle));
	}

	crop(&gfit, &area);
	delete_selected_area();
	reset_display_offset();
	adjust_cutoff_from_updated_gfit();
	update_zoom_label();
	redraw(REMAP_ALL);
	redraw_previews();
	
	return 0;
}

int process_cd(int nb) {
	char filename[256];
	int retval;

	g_strlcpy(filename, word[1], 250);

	expand_home_in_filename(filename, 256);
	retval = siril_change_dir(filename, NULL);
	if (!retval) {
		writeinitfile();
		if (!com.script) {
			set_GUI_CWD();
		}
	}
	return retval;
}

int process_wrecons(int nb) {
	if (!single_image_is_loaded()) {
		PRINT_NOT_FOR_SEQUENCE;
		return 1;
	}

	float coef[7];
	char *File_Name_Transform[3] = { "r_rawdata.wave", "g_rawdata.wave",
			"b_rawdata.wave" }, *dir[3];

	int nb_chan = gfit.naxes[2];

	g_assert(nb_chan == 1 || nb_chan == 3);

	const char *tmpdir = g_get_tmp_dir();

	for (int i = 0; i < nb - 1; ++i) {
		coef[i] = g_ascii_strtod(word[i + 1], NULL);
	}

	for (int i = 0; i < nb_chan; i++) {
		dir[i] = g_build_filename(tmpdir, File_Name_Transform[i], NULL);
		if (gfit.type == DATA_USHORT) {
			wavelet_reconstruct_file(dir[i], coef, gfit.pdata[i]);
		} else if (gfit.type == DATA_FLOAT) {
			wavelet_reconstruct_file_float(dir[i], coef, gfit.fpdata[i]);
		}
		else return 1;
		g_free(dir[i]);
	}

	adjust_cutoff_from_updated_gfit();
	redraw(REMAP_ALL);
	redraw_previews();
	return 0;
}

int process_wavelet(int nb) {
	if (!single_image_is_loaded()) {
		PRINT_NOT_FOR_SEQUENCE;
		return 1;
	}

	char *File_Name_Transform[3] = { "r_rawdata.wave", "g_rawdata.wave",
			"b_rawdata.wave" }, *dir[3];

	int Type_Transform, Nbr_Plan, maxplan, mins, chan, nb_chan;

	const char* tmpdir = g_get_tmp_dir();

	Nbr_Plan = g_ascii_strtoull(word[1], NULL, 10);
	Type_Transform = g_ascii_strtoull(word[2], NULL, 10);
	
	nb_chan = gfit.naxes[2];
	g_assert(nb_chan <= 3);

	mins = min (gfit.rx, gfit.ry);
	maxplan = log(mins) / log(2) - 2;

	if ( Nbr_Plan > maxplan ){
		siril_log_message(_("Wavelet: maximum number of plans for this image size is %d\n"),
				maxplan);
		return 1;
	}

	if(Type_Transform != TO_PAVE_LINEAR && Type_Transform != TO_PAVE_BSPLINE){
		siril_log_message(_("Wavelet: type must be %d or %d\n"), TO_PAVE_LINEAR, TO_PAVE_BSPLINE);
		return 1;
	}

	if (gfit.type == DATA_USHORT) {
		float *Imag = f_vector_alloc(gfit.rx * gfit.ry);
		if (!Imag) {
			PRINT_ALLOC_ERR;
			return 1;
		}

		for (chan = 0; chan < nb_chan; chan++) {
			dir[chan] = g_build_filename(tmpdir, File_Name_Transform[chan], NULL);
			wavelet_transform_file(Imag, gfit.ry, gfit.rx, dir[chan],
					Type_Transform, Nbr_Plan, gfit.pdata[chan]);
			g_free(dir[chan]);
		}

		free(Imag);
	} else if (gfit.type == DATA_FLOAT) {
		for (chan = 0; chan < nb_chan; chan++) {
			dir[chan] = g_build_filename(tmpdir, File_Name_Transform[chan], NULL);
			wavelet_transform_file_float(gfit.fpdata[chan], gfit.ry, gfit.rx, dir[chan],
					Type_Transform, Nbr_Plan);
			g_free(dir[chan]);
		}
	}
	else return 1;
	return 0;
}

int process_log(int nb){
	if (!single_image_is_loaded()) {
		PRINT_NOT_FOR_SEQUENCE;
		return 1;
	}

	loglut(&gfit);
	adjust_cutoff_from_updated_gfit();
	redraw(REMAP_ALL);
	redraw_previews();
	return 0;
}

int process_linear_match(int nb) {
	if (!single_image_is_loaded()) {
		PRINT_NOT_FOR_SEQUENCE;
		return 1;
	}
	fits ref = { 0 };
	double a[3] = { 0.0 }, b[3] = { 0.0 };
	double low = g_ascii_strtod(word[2], NULL);
	double high = g_ascii_strtod(word[3], NULL);
	if (readfits(word[1], &ref, NULL, gfit.type == DATA_FLOAT))
		return 1;
	if (!find_linear_coeff(&gfit, &ref, low, high, a, b, NULL)) {
		set_cursor_waiting(TRUE);
		apply_linear_to_fits(&gfit, a, b);

		adjust_cutoff_from_updated_gfit();
		redraw(REMAP_ALL);
		redraw_previews();
		set_cursor_waiting(FALSE);
	}
	clearfits(&ref);
	return 0;
}

int process_asinh(int nb) {
	if (!single_image_is_loaded()) {
		PRINT_NOT_FOR_SEQUENCE;
		return 1;
	}

	gboolean human_luminance = FALSE;
	int arg_offset = 0;
	if (!strcmp(word[1], "-human")) {
		human_luminance = TRUE;
		arg_offset = 1;
	}
	if (nb <= arg_offset + 1)
		return 1;
	double beta = g_ascii_strtod(word[arg_offset+1], NULL);
	if (beta < 1.0) {
		siril_log_message(_("Stretch must be greater than or equal to 1\n"));
		return 1;
	}

	double offset = 0.0;
	if (nb > 2 + arg_offset)
		offset = g_ascii_strtod(word[2+arg_offset], NULL);

	set_cursor_waiting(TRUE);
	asinhlut(&gfit, beta, offset, human_luminance);

	notify_gfit_modified();
	return 0;
}

int process_clahe(int nb) {
	if (get_thread_run()) {
		PRINT_ANOTHER_THREAD_RUNNING;
		return 1;
	}

	if (!single_image_is_loaded()) {
		PRINT_NOT_FOR_SEQUENCE;
		return 1;
	}

	double clip_limit = g_ascii_strtod(word[1], NULL);

	if (clip_limit <= 0.0) {
		siril_log_message(_("Clip limit must be > 0.\n"));
		return 1;
	}

	int size = g_ascii_strtoull(word[2], NULL, 10);

	if (size <= 0.0) {
		siril_log_message(_("Tile size must be > 0.\n"));
		return 1;
	}

	struct CLAHE_data *args = malloc(sizeof(struct CLAHE_data));

	args->fit = &gfit;
	args->clip = clip_limit;
	args->tileSize = size;

	start_in_new_thread(clahe, args);

	return 0;
}

int process_ls(int nb){
	gchar *path = NULL;
	
	/* If a path is given in argument */
	if (nb > 1) {
		if (word[1][0] != '\0') {
			/* Absolute path */
			if (word[1][0] == G_DIR_SEPARATOR || word[1][0] == '~') {
				char filename[256];
				
				g_strlcpy(filename, word[1], 250);
				filename[250] = '\0';
				expand_home_in_filename(filename, 256);
				path = g_build_filename(filename, NULL);
			}
			/* Relative path */
			else {
				path = g_build_filename(com.wd, word[1], NULL);
			}
		}
		/* Should not happen */
		else {
			printf("Cannot list files in %s\n", word[1]);
			return 1;
		}
	}
	/* No paths are given in argument */
	else {
		if (!com.wd) {
			siril_log_message(_("Cannot list files, set working directory first.\n"));
			return 1;
		}
		path = g_strdup(com.wd);
	}
	if (path == NULL) {
		siril_log_message(_("Siril cannot open the directory.\n"));
		return 1;
	}

#ifndef _WIN32
	struct dirent **list;

	int n = scandir(path, &list, 0, alphasort);
	if (n < 0) {
		perror("scandir");
		siril_log_message(_("Siril cannot open the directory.\n"));
		g_free(path);
		return 1;
	}

	/* List the entries */
	for (int i = 0; i < n; ++i) {
		GStatBuf entrystat;
		gchar *filename;
		const char *ext;
		if (list[i]->d_name[0] == '.')
			continue; /* no hidden files */

		filename = g_build_filename(path, list[i]->d_name, NULL);

		if (g_lstat(filename, &entrystat)) {
			perror("stat");
			g_free(filename);
			break;
		}
		g_free(filename);
		if (S_ISLNK(entrystat.st_mode)) {
			siril_log_color_message(_("Link: %s\n"), "bold", list[i]->d_name);
			continue;
		}
		if (S_ISDIR(entrystat.st_mode)) {
			siril_log_color_message(_("Directory: %s\n"), "green",
					list[i]->d_name);
			continue;
		}
		ext = get_filename_ext(list[i]->d_name);
		if (!ext)
			continue;
		image_type type = get_type_for_extension(ext);
		if (type != TYPEUNDEF) {
			if (type == TYPEAVI || type == TYPESER)
				siril_log_color_message(_("Sequence: %s\n"), "salmon",
						list[i]->d_name);
			else if (type == TYPEFITS)
				siril_log_color_message(_("Image: %s\n"), "plum", list[i]->d_name);
			else
				siril_log_color_message(_("Image: %s\n"), "red", list[i]->d_name);
		} else if (!strncmp(ext, "seq", 3))
			siril_log_color_message(_("Sequence: %s\n"), "blue", list[i]->d_name);
	}
	for (int i = 0; i < n; i++)
		free(list[i]);
	free(list);
#else
	WIN32_FIND_DATAW fdFile;
	HANDLE hFind = NULL;
	char sPath[2048];

	//Specify a file mask. *.* = We want everything
	sprintf(sPath, "%s\\*.*", path);

	wchar_t *wpath = g_utf8_to_utf16(sPath, -1, NULL, NULL, NULL);
	if (wpath == NULL)
		return 1;

	if ((hFind = FindFirstFileW(wpath, &fdFile)) == INVALID_HANDLE_VALUE) {
		siril_log_message(_("Siril cannot open the directory.\n"));
		g_free(wpath);
		return 1;
	}

	g_free(wpath);
	do {
		//Find first file will always return "."
		//    and ".." as the first two directories.
		if (wcscmp(fdFile.cFileName, L".") != 0
				&& wcscmp(fdFile.cFileName, L"..") != 0) {

			gchar *filename = g_utf16_to_utf8(fdFile.cFileName, -1, NULL, NULL, NULL);
			//Is the entity a File or Folder?
			if (fdFile.dwFileAttributes & FILE_ATTRIBUTE_DIRECTORY) {
				siril_log_color_message(_("Directory: %s\n"), "green", filename);
			} else {
				const char *ext = get_filename_ext(filename);
				if (!ext)
					continue;
				image_type type = get_type_for_extension(ext);
				if (type != TYPEUNDEF) {
					if (type == TYPEAVI || type == TYPESER)
						siril_log_color_message(_("Sequence: %s\n"), "salmon", filename);
					else if (type == TYPEFITS)
						siril_log_color_message(_("Image: %s\n"), "plum", filename);
					else
						siril_log_color_message(_("Image: %s\n"), "red", filename);
				} else if (!strncmp(ext, "seq", 3))
					siril_log_color_message(_("Sequence: %s\n"), "blue", filename);

			}
			g_free(filename);
		}
	} while(FindNextFileW(hFind, &fdFile)); //Find the next file.

	FindClose(hFind); // Clean things up!
#endif
	siril_log_message(_("********* END OF THE LIST *********\n"));
	g_free(path);

	return 0;
}

int process_merge(int nb) {
	int retval = 0, nb_seq = nb-2;
	if (!com.wd) {
		siril_log_message(_("Merge: no working directory set.\n"));
		set_cursor_waiting(FALSE);
		return 1;
	}
	char *dest_dir = strdup(com.wd);
	sequence **seqs = calloc(nb_seq, sizeof(sequence *));
	GList *list = NULL;
	for (int i = 0; i < nb_seq; i++) {
		char *seqpath1 = strdup(word[i + 1]), *seqpath2 = strdup(word[i + 1]);
		char *dir = g_path_get_dirname(seqpath1);
		char *seqname = g_path_get_basename(seqpath2);
#ifdef _WIN32
		gchar **token = g_strsplit(dir, "/", -1);
		g_free(dir);
		dir = g_strjoinv(G_DIR_SEPARATOR_S, token);
		g_strfreev(token);
#endif
		if (dir[0] != '\0' && !(dir[0] == '.' && dir[1] == '\0'))
			siril_change_dir(dir, NULL);
		if (!(seqs[i] = load_sequence(seqname, NULL))) {
			siril_log_message(_("Could not open sequence `%s' for merging\n"), word[i + 1]);
			retval = 1;
			free(seqpath1); free(seqpath2);	g_free(seqname); g_free(dir);
			goto merge_clean_up;
		}
		g_free(seqname);
		if (seq_check_basic_data(seqs[i], FALSE) < 0) {
			siril_log_message(_("Sequence `%s' is invalid, could not merge\n"), word[i + 1]);
			retval = 1;
			free(seqpath1); free(seqpath2); g_free(dir);
			goto merge_clean_up;
		}

		if (i != 0 && (seqs[i]->rx != seqs[0]->rx ||
					seqs[i]->ry != seqs[0]->ry ||
					seqs[i]->nb_layers != seqs[0]->nb_layers ||
					seqs[i]->bitpix != seqs[0]->bitpix ||
					seqs[i]->type != seqs[0]->type)) {
			siril_log_message(_("All sequences must be the same format for merging. Sequence `%s' is different\n"), word[i + 1]);
			retval = 1;
			free(seqpath1); free(seqpath2); g_free(dir);
			goto merge_clean_up;
		}

		if (seqs[i]->type == SEQ_REGULAR) {
			// we need to build the list of files
			char filename[256];
			for (int image = 0; image < seqs[i]->number; image++) {
				fit_sequence_get_image_filename(seqs[i], image, filename, TRUE);
				list = g_list_append(list, g_build_filename(dir, filename, NULL));
			}
		}
		free(seqpath1); free(seqpath2); g_free(dir);
		siril_change_dir(dest_dir, NULL);	// they're all relative to this one
	}

	char *outseq_name;
	struct ser_struct out_ser;
	struct _convert_data *args;
	fitseq out_fitseq;
	switch (seqs[0]->type) {
		case SEQ_REGULAR:
			// use the conversion, it makes symbolic links or copies as a fallback
			args = malloc(sizeof(struct _convert_data));
			args->start = 0;
			args->total = 0; // init to get it from glist_to_array()
			args->list = glist_to_array(list, &args->total);
			args->destroot = format_basename(word[nb - 1], FALSE);
			args->input_has_a_seq = FALSE;
			args->input_has_a_film = FALSE;
			args->debayer = FALSE;
			args->multiple_output = FALSE;
			args->output_type = SEQ_REGULAR;
			args->make_link = TRUE;
			gettimeofday(&(args->t_start), NULL);
			start_in_new_thread(convert_thread_worker, args);
			break;

		case SEQ_SER:
			if (g_str_has_suffix(word[nb - 1], ".ser"))
				outseq_name = g_strdup(word[nb - 1]);
			else outseq_name = g_strdup_printf("%s.ser", word[nb - 1]);
			if (ser_create_file(outseq_name, &out_ser, TRUE, seqs[0]->ser_file)) {
				siril_log_message(_("Failed to create the output SER file `%s'\n"), word[nb - 1]);
				retval = 1;
				goto merge_clean_up;
			}
			free(outseq_name);
			seqwriter_set_max_active_blocks(2);
			int written_frames = 0;
			for (int i = 0; i < nb_seq; i++) {
				for (unsigned int frame = 0; frame < seqs[i]->number; frame++) {
					seqwriter_wait_for_memory();
					fits *fit = calloc(1, sizeof(fits));
					if (ser_read_frame(seqs[i]->ser_file, frame, fit, FALSE, com.pref.debayer.open_debayer)) {
						siril_log_message(_("Failed to read frame %d from input sequence `%s'\n"), frame, word[i + 1]);
						retval = 1;
						seqwriter_release_memory();
						ser_close_and_delete_file(&out_ser);
						goto merge_clean_up;
					}

					if (ser_write_frame_from_fit(&out_ser, fit, written_frames)) {
						siril_log_message(_("Failed to write frame %d in merged sequence\n"), written_frames);
						retval = 1;
						seqwriter_release_memory();
						ser_close_and_delete_file(&out_ser);
						goto merge_clean_up;
					}
					written_frames++;
				}
			}
			if (ser_write_and_close(&out_ser)) {
				siril_log_message(_("Error while finalizing the merged sequence\n"));
				retval = 1;
			}
			break;

		case SEQ_FITSEQ:
			if (g_str_has_suffix(word[nb - 1], com.pref.ext))
				outseq_name = g_strdup(word[nb - 1]);
			else outseq_name = g_strdup_printf("%s%s", word[nb - 1], com.pref.ext);
			if (fitseq_create_file(outseq_name, &out_fitseq, -1)) {
				siril_log_message(_("Failed to create the output SER file `%s'\n"), word[nb - 1]);
				retval = 1;
				goto merge_clean_up;
			}
			free(outseq_name);
			seqwriter_set_max_active_blocks(2);
			written_frames = 0;
			for (int i = 0; i < nb_seq; i++) {
				for (unsigned int frame = 0; frame < seqs[i]->number; frame++) {
					seqwriter_wait_for_memory();
					fits *fit = calloc(1, sizeof(fits));
					if (fitseq_read_frame(seqs[i]->fitseq_file, frame, fit, FALSE, -1)) {
						siril_log_message(_("Failed to read frame %d from input sequence `%s'\n"), frame, word[i + 1]);
						retval = 1;
						seqwriter_release_memory();
						fitseq_close_and_delete_file(&out_fitseq);
						goto merge_clean_up;
					}

					if (fitseq_write_image(&out_fitseq, fit, written_frames)) {
						siril_log_message(_("Failed to write frame %d in merged sequence\n"), written_frames);
						retval = 1;
						seqwriter_release_memory();
						fitseq_close_and_delete_file(&out_fitseq);
						goto merge_clean_up;
					}
					written_frames++;
				}
			}
			if (fitseq_close_file(&out_fitseq)) {
				siril_log_message(_("Error while finalizing the merged sequence\n"));
				retval = 1;
			}
			break;
		default:
			siril_log_message(_("This type of sequence cannot be created by Siril, aborting the merge\n"));
			retval = 1;
	}

merge_clean_up:
	for (int i = 0; i < nb_seq; i++) {
		if (seqs[i])
			free_sequence(seqs[i], TRUE);
	}
	free(seqs);
	siril_change_dir(dest_dir, NULL);
	free(dest_dir);
	return retval;
}

int	process_mirrorx(int nb){
	if (!single_image_is_loaded()) {
		PRINT_NOT_FOR_SEQUENCE;
		return 1;
	}

	mirrorx(&gfit, TRUE);
	redraw(REMAP_ALL);
	redraw_previews();
	return 0;
}

int	process_mirrory(int nb){
	if (!single_image_is_loaded()) {
		PRINT_NOT_FOR_SEQUENCE;
		return 1;
	}

	mirrory(&gfit, TRUE);
	redraw(REMAP_ALL);
	redraw_previews();
	return 0;
}

int process_mtf(int nb) {
	if (!(single_image_is_loaded() || sequence_is_loaded())) {
		PRINT_LOAD_IMAGE_FIRST;
		return 1;
	}
	struct mtf_params params;
	params.shadows = g_ascii_strtod(word[1], NULL);
	params.midtones = g_ascii_strtod(word[2], NULL);
	params.highlights = g_ascii_strtod(word[3], NULL);

	apply_linked_mtf_to_fits(&gfit, &gfit, params);

	notify_gfit_modified();
	return 0;
}

int process_autostretch(int nb) {
	if (!(single_image_is_loaded() || sequence_is_loaded())) {
		PRINT_LOAD_IMAGE_FIRST;
		return 1;
	}
	float shadows_clipping = AS_DEFAULT_SHADOWS_CLIPPING;
	if (nb > 1)
		shadows_clipping = g_ascii_strtod(word[1], NULL);
	float target_bg = AS_DEFAULT_TARGET_BACKGROUND;
	if (nb > 2)
		target_bg = g_ascii_strtod(word[2], NULL);
	if (target_bg < 0.0f || target_bg > 1.0f) {
		siril_log_message(_("The target background value must be in the [0, 1] range\n"));
		return 1;
	}

	if (!strcasecmp(word[0], "autostretch_linked")) {
		struct mtf_params params;
		find_linked_midtones_balance(&gfit, shadows_clipping, target_bg, &params);
		apply_linked_mtf_to_fits(&gfit, &gfit, params);
	} else {
		struct mtf_params params[3];
		find_unlinked_midtones_balance(&gfit, shadows_clipping, target_bg, params);
		apply_unlinked_mtf_to_fits(&gfit, &gfit, params);
	}

	notify_gfit_modified();
	return 0;
}

int process_resample(int nb) {
	if (!single_image_is_loaded()) {
		PRINT_NOT_FOR_SEQUENCE;
		return 1;
	}

	double factor = g_ascii_strtod(word[1], NULL);
	if (factor > 5.0) {
		siril_log_message(_("The scaling factor must be less than 5.0\n"));
		return 1;
	}
	int toX = round_to_int(factor * gfit.rx);
	int toY = round_to_int(factor * gfit.ry);
	
	set_cursor_waiting(TRUE);
	verbose_resize_gaussian(&gfit, toX, toY, OPENCV_AREA);
	
	redraw(REMAP_ALL);
	redraw_previews();
	set_cursor_waiting(FALSE);
	return 0;
}

int process_rgradient(int nb) {
	if (get_thread_run()) {
		PRINT_ANOTHER_THREAD_RUNNING;
		return 1;
	}

	if (!single_image_is_loaded()) {
		PRINT_NOT_FOR_SEQUENCE;
		return 1;
	}

	if (gfit.orig_bitpix == BYTE_IMG) {
		siril_log_color_message(_("This process cannot be applied to 8b images\n"), "red");
		return 1;
	}

	struct rgradient_filter_data *args = malloc(sizeof(struct rgradient_filter_data));
	args->xc = g_ascii_strtod(word[1], NULL);
	args->yc = g_ascii_strtod(word[2], NULL);
	args->dR = g_ascii_strtod(word[3], NULL);
	args->da = g_ascii_strtod(word[4], NULL);
	args->fit = &gfit;

	if ((args->xc >= args->fit->rx) || (args->yc >= args->fit->ry)) {
		siril_log_message(_("The coordinates cannot be greater than the size of the image. "
				"Please change their values and retry.\n"));
	} else {
		start_in_new_thread(rgradient_filter, args);
	}
	return 0;
}

int process_rotate(int nb) {
	if (!single_image_is_loaded()) {
		PRINT_NOT_FOR_SEQUENCE;
		return 1;
	}

	set_cursor_waiting(TRUE);
	int crop = 1;

	double degree = g_ascii_strtod(word[1], NULL);

	/* check for options */
	if (word[2] && (!strcmp(word[2], "-nocrop"))) {
		crop = 0;
	}

	verbose_rotate_image(&gfit, degree, OPENCV_AREA, crop);

	update_zoom_label();
	redraw(REMAP_ALL);
	redraw_previews();
	set_cursor_waiting(FALSE);
	return 0;
}

int process_rotatepi(int nb){
	if (!single_image_is_loaded()) {
		PRINT_NOT_FOR_SEQUENCE;
		return 1;
	}

	verbose_rotate_image(&gfit, 180.0, -1, 1);

	update_zoom_label();
	redraw(REMAP_ALL);
	redraw_previews();
	return 0;
}

int process_set_mag(int nb) {
	if (!single_image_is_loaded()) {
		PRINT_NOT_FOR_SEQUENCE;
		return 1;
	}

	if (gui.cvport >= MAXGRAYVPORT) {
		siril_log_color_message(_("Please display the channel on which you set the reference magnitude\n"), "red");
		return 1;
	}

	double mag_reference = g_ascii_strtod(word[1], NULL);

	gboolean found = FALSE;
	double mag = 0.0;
	if (com.qphot) {
		mag = com.qphot->mag;
		found = TRUE;
	} else {
		if (com.selection.w > 300 || com.selection.h > 300){
			siril_log_message(_("Current selection is too large. To determine the PSF, please make a selection around a single star.\n"));
			return 1;
		}
		if (com.selection.w <= 0 || com.selection.h <= 0){
			siril_log_message(_("Select an area first\n"));
			return 1;
		}
		psf_star *result = psf_get_minimisation(&gfit, gui.cvport, &com.selection, TRUE, com.pref.phot_set.force_radius, TRUE);
		if (result) {
			found = TRUE;
			mag = result->mag;
			free_psf(result);
		}
	}
	if (found) {
		com.magOffset = mag_reference - mag;
		siril_log_message(_(
					"Relative magnitude: %.3lf, "
					"True reduced magnitude: %.3lf, "
					"Offset: %.3lf\n"
				   ), mag, mag_reference, com.magOffset);
	}
	return 0;
}

int process_set_ref(int nb) {
	sequence *seq = load_sequence(word[1], NULL);
	if (!seq)
		return 1;

	int n = g_ascii_strtoull(word[2], NULL, 10) - 1;
	if (n < 0 || n > seq->number) {
		siril_log_message(_("The reference image must be set between 1 and %d\n"), seq->number);
		return 1;
	}

	seq->reference_image = n;
	// a reference image should not be excluded to avoid confusion
	if (!seq->imgparam[seq->current].incl) {
		seq->imgparam[seq->current].incl = TRUE;
	}

	writeseqfile(seq);

	return 0;
}

int process_unset_mag(int nb) {
	com.magOffset = 0.0;
	return 0;
}

int process_set_mag_seq(int nb) {
	if (!sequence_is_loaded()) {
		PRINT_NOT_FOR_SINGLE;
		return 1;
	}
	double mag = g_ascii_strtod(word[1], NULL);
	int i;
	for (i = 0; i < MAX_SEQPSF && com.seq.photometry[i]; i++);
	com.seq.reference_star = i - 1;
	if (i == 0) {
		siril_log_message(_("Run a PSF for the sequence first (see seqpsf)\n"));
		return 1;
	}
	com.seq.reference_mag = mag;
	siril_log_message(_("Reference magnitude has been set for star %d to %f and will be computed for each image\n"), i - 1, mag);
	drawPlot();
	return 0;
}

int process_set_ext(int nb) {
	if (word[1]) {
		GString *str = NULL;

		if ((g_ascii_strncasecmp(word[1], "fit", 3))
				&& (g_ascii_strncasecmp(word[1], "fts", 3))
				&& (g_ascii_strncasecmp(word[1], "fits", 4))) {
			siril_log_message(_("FITS extension unknown: %s\n"), word[1]);
			return 1;
		}

		free(com.pref.ext);
		str = g_string_new(".");
		str = g_string_append(str, word[1]);
		str = g_string_ascii_down(str);
		com.pref.ext = g_string_free(str, FALSE);
		writeinitfile();
	}

	return 0;
}

int process_set_findstar(int nb) {
	int startoptargs = 1;
	double sigma = com.starfinder_conf.sigma;
	double roundness = com.starfinder_conf.roundness;
	int radius = com.starfinder_conf.radius;
	gboolean adjust = com.starfinder_conf.adjust;
	double focal_length = com.starfinder_conf.focal_length;
	double pixel_size_x = com.starfinder_conf.pixel_size_x;

	if (nb > startoptargs) {
		for (int i = startoptargs; i < nb; i++) {
			if (word[i]) {
				if (g_str_has_prefix(word[i], "-radius=")) {
					char *current = word[i], *value;
					value = current + 8;
					if (value[0] == '\0') {
						siril_log_message(_("Missing argument to %s, aborting.\n"), current);
						return 1;
					}
					radius = g_ascii_strtoull(value, NULL, 10);
					if ((radius < 3) || (radius > 50)) {
						siril_log_message(_("Wrong parameter values. Radius must be between 3 and 50, aborting.\n"));
						return 1;
					}
				} else if (g_str_has_prefix(word[i], "-sigma=")) {
					char *current = word[i], *value;
					value = current + 7;
					if (value[0] == '\0') {
						siril_log_message(_("Missing argument to %s, aborting.\n"), current);
						return 1;
					}
					sigma = g_ascii_strtod(value, NULL);
					if (sigma < 0.05) {
						siril_log_message(_("Wrong parameter values. Sigma must be greater than 0.05, aborting\n"));
						return 1;
					}
				} else if (g_str_has_prefix(word[i], "-roundness=")) {
					char *current = word[i], *value;
					value = current + 11;
					if (value[0] == '\0') {
						siril_log_message(_("Missing argument to %s, aborting.\n"), current);
						return 1;
					}
					roundness = g_ascii_strtod(value, NULL);
					if ((roundness < 0) || (roundness > 0.95)) {
						siril_log_message(_("Wrong parameter values. Roundness must be between 0 and 0.95, aborting.\n"));
						return 1;
					}
				} else if (g_str_has_prefix(word[i], "-focal=")) {
					char *current = word[i], *value;
					value = current + 7;
					if (value[0] == '\0') {
						siril_log_message(_("Missing argument to %s, aborting.\n"), current);
						return 1;
					}
					focal_length = g_ascii_strtod(value, NULL);
					if (focal_length < 0) {
						siril_log_message(_("Wrong parameter values. Focal length must be greater than 0, aborting.\n"));
						return 1;
					}
				} else if (g_str_has_prefix(word[i], "-pixelsize=")) {
					char *current = word[i], *value;
					value = current + 11;
					if (value[0] == '\0') {
						siril_log_message(_("Missing argument to %s, aborting.\n"), current);
						return 1;
					}
					pixel_size_x = g_ascii_strtod(value, NULL);
					if (pixel_size_x < 0) {
						siril_log_message(_("Wrong parameter values. Pixel size must be greater than 0, aborting.\n"));
						return 1;
					}
				} else if (g_str_has_prefix(word[i], "-auto=")) {
					char *current = word[i], *value;
					value = current + 6;
					if (value[0] == '\0') {
						siril_log_message(_("Missing argument to %s, aborting.\n"), current);
						return 1;
					}
					if (!(g_ascii_strcasecmp(value, "on"))) adjust = TRUE;
					else if (!(g_ascii_strcasecmp(value, "off"))) adjust = FALSE;
					else {
						siril_log_message(_("Wrong parameter values. Auto must be set to on or off, aborting.\n"));
						return 1;
					}
				} else {
					siril_log_message(_("Unknown parameter %s, aborting.\n"), word[i]);
					return 1;
				}
			}
		}
	}
	if (com.starfinder_conf.sigma != sigma) {
		siril_log_message(_("sigma = %3.2f\n"), sigma);
		com.starfinder_conf.sigma = sigma;
	}
	if (com.starfinder_conf.roundness != roundness) {
		siril_log_message(_("roundness = %3.2f\n"), roundness);
		com.starfinder_conf.roundness = roundness;
	}
	if (com.starfinder_conf.radius != radius) {
		siril_log_message(_("radius = %d\n"), radius);
		com.starfinder_conf.radius = radius;
	}
	if (com.starfinder_conf.focal_length != focal_length) {
		siril_log_message(_("focal = %3.1f\n"), focal_length);
		com.starfinder_conf.focal_length = focal_length;
	}
	if (com.starfinder_conf.pixel_size_x != pixel_size_x) {
		siril_log_message(_("pixelsize = %3.2f\n"), pixel_size_x);
		com.starfinder_conf.pixel_size_x = pixel_size_x;
	}
	if (com.starfinder_conf.adjust != adjust) {
		siril_log_message(_("auto = %s\n"), (adjust) ? "on" : "off");
		com.starfinder_conf.adjust = adjust;
	}
	return 0;
}

int process_unset_mag_seq(int nb) {
	if (!sequence_is_loaded()) {
		PRINT_NOT_FOR_SINGLE;
		return 1;
	}
	com.seq.reference_star = -1;
	com.seq.reference_mag = -1001.0;
	siril_log_message(_("Reference magnitude unset for sequence\n"));
	drawPlot();
	return 0;
}

int process_psf(int nb){
	if (!single_image_is_loaded()) {
		PRINT_NOT_FOR_SEQUENCE;
		return 1;
	}

	if (com.selection.w > 300 || com.selection.h > 300){
		siril_log_message(_("Current selection is too large. To determine the PSF, please make a selection around a single star.\n"));
		return 1;
	}
	if (com.selection.w <= 0 || com.selection.h <= 0){
		siril_log_message(_("Select an area first\n"));
		return 1;
	}

	if (gfit.naxes[2] > 1 && nb == 1 && (com.headless || gui.cvport >= MAXGRAYVPORT)) {
		siril_log_color_message(_("Please display the channel on which you want to compute the PSF or use -channel argument\n"), "red");
		return 1;
	}

	int channel = com.headless ? 0 : gui.cvport;
	if (nb == 2) {
		char *next;
		channel = g_ascii_strtoull(word[1], &next, 10);
		if (word[1]== next || channel > (int)gfit.naxes[2]) {
			siril_log_message(_("Please provide the channel number starting from 0 for red\n"));
			return 1;
		}
	}

	psf_star *result = psf_get_minimisation(&gfit, channel, &com.selection, TRUE, com.pref.phot_set.force_radius, TRUE);
	if (result) {
		psf_display_result(result, &com.selection);
		free_psf(result);
	}
	return 0;
}

int process_seq_tilt(int nb) {
	if (get_thread_run()) {
		PRINT_ANOTHER_THREAD_RUNNING;
		return 1;
	}

	gboolean draw_polygon = FALSE;

	sequence *seq;

	if (word[1] && word[1][0] != '\0') {
		seq = load_sequence(word[1], NULL);
	} else {
		if (!sequence_is_loaded()) {
			PRINT_NOT_FOR_SINGLE;
			return 1;
		}
		seq = &com.seq;
		draw_polygon = TRUE;
	}

	struct tilt_data *args = calloc(sizeof(struct tilt_data), 1);
	args->seq = seq;
	args->draw_polygon = draw_polygon;

	apply_tilt_to_sequence(args);
	return 0;
}

/* seqpsf [sequencename channel [-at=x,y]] */
int process_seq_psf(int nb) {
	if (get_thread_run()) {
		PRINT_ANOTHER_THREAD_RUNNING;
		return 1;
	}
	if (com.script && nb < 2) {
		siril_log_message(_("arguments are not optional when called from script: sequence name and channel number\n"));
		return 1;
	}
	if (!com.headless && !sequence_is_loaded()) {
		PRINT_NOT_FOR_SINGLE;
		return 1;
	}
	if (nb < 3) {
		if (com.selection.w > 300 || com.selection.h > 300){
			siril_log_message(_("Current selection is too large. To determine the PSF, please make a selection around a single star.\n"));
			return 1;
		}
		if (com.selection.w <= 0 || com.selection.h <= 0){
			if (com.headless)
				siril_log_message(_("Select an area using the boxselect command first\n"));
			else siril_log_message(_("Select an area first\n"));
			return 1;
		}
	} else if (g_str_has_prefix(word[3], "-at=")) {
		gchar *arg = word[3] + 4, *end;
		int x = g_ascii_strtoull(arg, &end, 10);
		if (end == arg) return 1;
		if (*end != ',') return 1;
		end++;
		arg = end;
		int y = g_ascii_strtoull(arg, &end, 10);
		if (end == arg) return 1;

		double start = 1.5 * com.pref.phot_set.outer;
		double size = 3 * com.pref.phot_set.outer;
	
		com.selection.x = x - start;
		com.selection.y = y - start;
		com.selection.w = size;
		com.selection.h = size;
		if (com.selection.x < 0 || com.selection.y < 0 ||
				com.selection.h <= 0 || com.selection.w <= 0)
			return 1;
	}

	if (!com.headless && nb < 2 && gui.cvport >= MAXGRAYVPORT) {
		siril_log_color_message(_("Please display the channel on which you want to compute the PSF\n"), "red");
		return 1;
	}

	sequence *seq;
	int layer;
	if (nb < 2) {
		seq = &com.seq;
		layer = gui.cvport;
	} else {
		seq = load_sequence(word[1], NULL);
		if (!seq)
			return 1;
		layer = g_ascii_strtoull(word[2], NULL, 10);
		if (layer >= seq->nb_layers) {
			siril_log_message(_("PSF cannot be computed on channel %d for this sequence of %d channels\n"), layer, seq->nb_layers);
			free_sequence(seq, TRUE);
			return 1;
		}
	}
	rectangle area = com.selection;
	if (enforce_area_in_image(&area, seq, 0)) {
		siril_log_message(_("Selection was not completely inside the first image of the sequence, aborting.\n"));
		return 1;
	}

	framing_mode framing = REGISTERED_FRAME;
	if (framing == REGISTERED_FRAME && !seq->regparam[layer])
		framing = ORIGINAL_FRAME;
	if (framing == ORIGINAL_FRAME) {
		if (com.headless)
			framing = FOLLOW_STAR_FRAME;
		else {
			GtkToggleButton *follow = GTK_TOGGLE_BUTTON(lookup_widget("followStarCheckButton"));
			if (gtk_toggle_button_get_active(follow))
				framing = FOLLOW_STAR_FRAME;
		}
	}
	siril_log_message(_("Running the PSF on the sequence, layer %d\n"), layer);
	seqpsf(seq, layer, FALSE, FALSE, framing, TRUE);
	return 0;
}

int process_seq_crop(int nb) {
	if (get_thread_run()) {
		PRINT_ANOTHER_THREAD_RUNNING;
		return 1;
	}

	sequence *seq = load_sequence(word[1], NULL);
	if (!seq)
		return 1;

	rectangle area;

	int startoptargs = 6;

	if (nb >= startoptargs) {
		if (g_ascii_strtoull(word[2], NULL, 10) < 0 || g_ascii_strtoull(word[3], NULL, 10) < 0) {
			siril_log_message(_("Crop: x and y must be positive values.\n"));
			return 1;
		}
		if (g_ascii_strtoull(word[4], NULL, 10) <= 0 || g_ascii_strtoull(word[5], NULL, 10) <= 0) {
			siril_log_message(_("Crop: width and height must be greater than 0.\n"));
			return 1;
		}
		area.x = g_ascii_strtoull(word[2], NULL, 10);
		area.y = g_ascii_strtoull(word[3], NULL, 10);
		area.w = g_ascii_strtoull(word[4], NULL, 10);
		area.h = g_ascii_strtoull(word[5], NULL, 10);
	} else {
		siril_log_message(_("Crop: select a region or provide x, y, width, height\n"));
		return 1;
	}

	if (g_ascii_strtoull(word[4], NULL, 10) > seq->rx || g_ascii_strtoull(word[5], NULL, 10) > seq->ry) {
		siril_log_message(_("Crop: width and height, respectively, must be less than %d and %d.\n"),
				seq->rx, seq->ry);
		return 1;
	}

	struct crop_sequence_data *args = malloc(sizeof(struct crop_sequence_data));

	args->seq = seq;
	args->area = area;
	args->prefix = "cropped_";
	
	if (nb > startoptargs) {
		for (int i = startoptargs; i < nb; i++) {
			if (word[i]) {
				if (g_str_has_prefix(word[i], "-prefix=")) {
					char *current = word[i], *value;
					value = current + 8;
					if (value[0] == '\0') {
						siril_log_message(_("Missing argument to %s, aborting.\n"), current);
						return 1;
					}
					args->prefix = strdup(value);
				}
			}
		}
	}

	crop_sequence(args);
	return 0;
}

int process_bg(int nb){
	if (!(single_image_is_loaded() || sequence_is_loaded())) {
		PRINT_LOAD_IMAGE_FIRST;
		return 1;
	}
	WORD us_bg;

	for (int layer = 0; layer < gfit.naxes[2]; layer++) {
		double bg = background(&gfit, layer, &com.selection, MULTI_THREADED);
		if (gfit.type == DATA_USHORT) {
			us_bg = round_to_WORD(bg);
			bg = bg / get_normalized_value(&gfit);
		} else if (gfit.type == DATA_FLOAT) {
			us_bg = float_to_ushort_range(bg);
		} else return 1;
		siril_log_message(_("Background value (channel: #%d): %d (%.3e)\n"), layer, us_bg, bg);
	}
	return 0;
}

int process_bgnoise(int nb){
	if (!(single_image_is_loaded() || sequence_is_loaded())) {
		PRINT_LOAD_IMAGE_FIRST;
		return 1;
	}

	evaluate_noise_in_image();
	return 0;
}

int process_histo(int nb){
	if (!single_image_is_loaded()) {
		PRINT_NOT_FOR_SEQUENCE;
		return 1;
	}

	GError *error = NULL;
	int nlayer = g_ascii_strtoull(word[1], NULL, 10);
	const gchar* clayer;

	if (nlayer>3 || nlayer <0)
		return 1;
	gsl_histogram *histo = computeHisto(&gfit, nlayer);
	if (!isrgb(&gfit))
		clayer = "bw";		//if B&W
	else
		clayer = vport_number_to_name(nlayer);
	gchar *filename = g_strdup_printf("histo_%s.dat", clayer);

	GFile *file = g_file_new_for_path(filename);
	g_free(filename);

	GOutputStream *output_stream = (GOutputStream*) g_file_replace(file, NULL, FALSE,
			G_FILE_CREATE_NONE, NULL, &error);

	if (output_stream == NULL) {
		if (error != NULL) {
			g_warning("%s\n", error->message);
			g_clear_error(&error);
			fprintf(stderr, "Cannot save histo\n");
		}
		g_object_unref(file);
		return 1;
	}
	for (size_t i = 0; i < USHRT_MAX + 1; i++) {
		gchar *buffer = g_strdup_printf("%zu %d\n", i, (int) gsl_histogram_get (histo, i));

		if (!g_output_stream_write_all(output_stream, buffer, strlen(buffer), NULL, NULL, &error)) {
			g_warning("%s\n", error->message);
			g_free(buffer);
			g_clear_error(&error);
			g_object_unref(output_stream);
			g_object_unref(file);
			return 1;
		}
		g_free(buffer);
	}

	siril_log_message(_("The file %s has been created for the %s layer.\n"), g_file_peek_path(file), clayer);

	g_object_unref(output_stream);
	g_object_unref(file);
	gsl_histogram_free(histo);
	return 0;
}

int process_tilt(int nb) {
	if (!(single_image_is_loaded() || sequence_is_loaded())) {
		PRINT_LOAD_IMAGE_FIRST;
		return 1;
	}

	if (word[1] && !g_ascii_strcasecmp(word[1], "clear")) {
		clear_sensor_tilt();
		siril_log_message(_("Clearing tilt information\n"));
		redraw(REDRAW_OVERLAY);
	} else {
		set_cursor_waiting(TRUE);
		draw_sensor_tilt(&gfit);
		set_cursor_waiting(FALSE);
	}

	return 0;
}

int process_thresh(int nb){
	if (!single_image_is_loaded()) {
		PRINT_NOT_FOR_SEQUENCE;
		return 1;
	}

	int maxlevel = (gfit.orig_bitpix == BYTE_IMG) ? UCHAR_MAX : USHRT_MAX;
	int lo = g_ascii_strtoull(word[1], NULL, 10);
	if (lo < 0 || lo > maxlevel) {
		siril_log_message(_("replacement value is out of range (0 - %d)\n"), maxlevel);
		return 1;
	}
	int hi = g_ascii_strtoull(word[2], NULL, 10);
	if (hi < 0 || hi > maxlevel) {
		siril_log_message(_("replacement value is out of range (0 - %d)\n"), maxlevel);
		return 1;
	}
	if (lo >= hi) {
		siril_log_message(_("lo must be strictly smaller than hi\n"));
		return 1;
	}
	threshlo(&gfit, lo);
	threshhi(&gfit, hi);
	adjust_cutoff_from_updated_gfit();
	redraw(REMAP_ALL);
	redraw_previews();
	return 0;
}

int process_threshlo(int nb){
	if (!single_image_is_loaded()) {
		PRINT_NOT_FOR_SEQUENCE;
		return 1;
	}

	int maxlevel = (gfit.orig_bitpix == BYTE_IMG) ? UCHAR_MAX : USHRT_MAX;
	int lo = g_ascii_strtoull(word[1], NULL, 10);
	if (lo < 0 || lo > maxlevel) {
		siril_log_message(_("replacement value is out of range (0 - %d)\n"), maxlevel);
		return 1;
	}
	threshlo(&gfit, lo);
	adjust_cutoff_from_updated_gfit();
	redraw(REMAP_ALL);
	redraw_previews();
	return 0;
}

int process_threshhi(int nb){
	if (!single_image_is_loaded()) {
		PRINT_NOT_FOR_SEQUENCE;
		return 1;
	}

	int maxlevel = (gfit.orig_bitpix == BYTE_IMG) ? UCHAR_MAX : USHRT_MAX;
	int hi = g_ascii_strtoull(word[1], NULL, 10);
	if (hi < 0 || hi > maxlevel) {
		siril_log_message(_("replacement value is out of range (0 - %d)\n"), maxlevel);
		return 1;
	}
	threshhi(&gfit, hi);
	adjust_cutoff_from_updated_gfit();
	redraw(REMAP_ALL);
	redraw_previews();
	return 0;
}

int process_neg(int nb) {
	set_cursor_waiting(TRUE);
	pos_to_neg(&gfit);
	update_gfit_histogram_if_needed();
	invalidate_stats_from_fit(&gfit);
	redraw(REMAP_ALL);
	redraw_previews();
	set_cursor_waiting(FALSE);
	return 0;
}

int process_nozero(int nb){
	if (!single_image_is_loaded()) {
		PRINT_NOT_FOR_SEQUENCE;
		return 1;
	}

	int level = g_ascii_strtoull(word[1], NULL, 10);
	int maxlevel = (gfit.orig_bitpix == BYTE_IMG) ? UCHAR_MAX : USHRT_MAX;
	if (level < 0 || level > maxlevel) {
		siril_log_message(_("replacement value is out of range (0 - %d)\n"), maxlevel);
		return 1;
	}
	nozero(&gfit, (WORD)level);
	adjust_cutoff_from_updated_gfit();
	redraw(REMAP_ALL);
	redraw_previews();
	return 0;
}

int process_ddp(int nb) {
	if (!single_image_is_loaded()) {
		PRINT_NOT_FOR_SEQUENCE;
		return 1;
	}

	unsigned level = g_ascii_strtoull(word[1], NULL, 10);
	float coeff = g_ascii_strtod(word[2], NULL);
	float sigma = g_ascii_strtod(word[3], NULL);
	ddp(&gfit, level, coeff, sigma);
	adjust_cutoff_from_updated_gfit();
	redraw(REMAP_ALL);
	redraw_previews();
	return 0;
}

int process_new(int nb){
	int width, height, layers;
	
	width = g_ascii_strtod(word[1], NULL);
	height = g_ascii_strtod(word[2], NULL);
	layers = g_ascii_strtoull(word[3], NULL, 10);
	if (layers != 1 && layers != 3) {
		siril_log_message(_("Number of layers MUST be 1 or 3\n"));
		return 1;
	}
	if (!height || !width) return 1;

	close_single_image();
	close_sequence(FALSE);

	fits *fit = &gfit;
	if (new_fit_image(&fit, width, height, layers, DATA_FLOAT))
		return 1;
	memset(gfit.fdata, 0, width * height * layers * sizeof(float));

	com.seq.current = UNRELATED_IMAGE;
	com.uniq = calloc(1, sizeof(single));
	com.uniq->filename = strdup(_("new empty image"));
	com.uniq->fileexist = FALSE;
	com.uniq->nb_layers = gfit.naxes[2];
	com.uniq->fit = &gfit;

	open_single_image_from_gfit();
	return 0;
}

int process_visu(int nb) {
	if (!single_image_is_loaded()) {
		PRINT_NOT_FOR_SEQUENCE;
		return 1;
	}

	int low = g_ascii_strtoull(word[1], NULL, 10);
	int high = g_ascii_strtoull(word[2], NULL, 10);
	if ((high > USHRT_MAX) || (low < 0)) {
		siril_log_message(_("Values must be positive and less than %d.\n"), USHRT_MAX);
		return 1;
	}
	visu(&gfit, low, high);
	return 0;
}

int process_fill2(int nb){
	if (!single_image_is_loaded()) {
		PRINT_NOT_FOR_SEQUENCE;
		return 1;
	}

	int level = g_ascii_strtoull(word[1], NULL, 10);
	rectangle area;

	if ((!com.selection.h) || (!com.selection.w)) {
		if (nb == 6) {
			area.x = g_ascii_strtoull(word[2], NULL, 10);
			area.y = g_ascii_strtoull(word[3], NULL, 10);
			area.w = g_ascii_strtoull(word[4], NULL, 10);
			area.h = g_ascii_strtoull(word[5], NULL, 10);
			if ((area.w + area.x > gfit.rx) || (area.h + area.y > gfit.ry)) {
				siril_log_message(_("Wrong parameters.\n"));
				return 1;
			}
		}
		else {
			siril_log_message(_("Fill2: select a region or provide x, y, width, height\n"));
			return 1;
		}
	} else {
		memcpy(&area, &com.selection, sizeof(rectangle));
	}
	int retval = fill(&gfit, level, &area);
	if (retval) {
		siril_log_message(_("Wrong parameters.\n"));
		return 1;
	}
	area.x = gfit.rx - area.x - area.w;
	area.y = gfit.ry - area.y - area.h;
	fill(&gfit, level, &area);
	redraw(REMAP_ALL);
	return 0;
}

int process_findstar(int nb){
	if (!(single_image_is_loaded() || sequence_is_loaded())) {
		PRINT_LOAD_IMAGE_FIRST;
		return 1;
	}
	int layer = gui.cvport == RGB_VPORT ? GLAYER : gui.cvport;

	struct starfinder_data *args = malloc(sizeof(struct starfinder_data));
	args->im.fit = &gfit;
	if (sequence_is_loaded() && com.seq.current >= 0) {
		args->im.from_seq = &com.seq;
		args->im.index_in_seq = com.seq.current;
	} else {
		args->im.from_seq = NULL;
		args->im.index_in_seq = -1;
	}
	args->layer = layer;

	start_in_new_thread(findstar, args);

	return 0;
}

int process_findhot(int nb){
	if (!single_image_is_loaded()) {
		PRINT_NOT_FOR_SEQUENCE;
		return 1;
	}

	if (gfit.naxes[2] != 1) {
		siril_log_message(_("find_hot must be applied on an one-channel master-dark frame"));
		return 1;
	}
	GError *error = NULL;
	long icold, ihot;
	gchar type;
	double sig[2];

	sig[0] = g_ascii_strtod(word[2], NULL);
	sig[1] = g_ascii_strtod(word[3], NULL);

	deviant_pixel *dev = find_deviant_pixels(&gfit, sig, &icold, &ihot, FALSE);
	siril_log_message(_("%ld cold and %ld hot pixels\n"), icold, ihot);

	gchar *filename = g_strdup_printf("%s.lst", word[1]);
	GFile *file = g_file_new_for_path(filename);
	g_free(filename);

	GOutputStream *output_stream = (GOutputStream*) g_file_replace(file, NULL, FALSE,
			G_FILE_CREATE_NONE, NULL, &error);

	if (output_stream == NULL) {
		if (error != NULL) {
			g_warning("%s\n", error->message);
			g_clear_error(&error);
			fprintf(stderr, "Cannot open file: %s\n", filename);
		}
		g_object_unref(file);
		return 1;
	}

	for (int i = 0; i < icold + ihot; i++) {
		int y = gfit.ry - (int) dev[i].p.y - 1;  /* FITS is stored bottom to top */
		if (dev[i].type == HOT_PIXEL)
			type = 'H';
		else
			type = 'C';
		gchar *buffer = g_strdup_printf("P %d %d %c\n", (int) dev[i].p.x, y, type);
		if (!g_output_stream_write_all(output_stream, buffer, strlen(buffer), NULL, NULL, &error)) {
			g_warning("%s\n", error->message);
			g_free(buffer);
			g_clear_error(&error);
			g_object_unref(output_stream);
			g_object_unref(file);
			return 1;
		}
		g_free(buffer);
	}

	free(dev);
	g_object_unref(output_stream);
	g_object_unref(file);

	return 0;
}

int process_fix_xtrans(int nb) {
	if (!(single_image_is_loaded() || sequence_is_loaded())) {
		PRINT_LOAD_IMAGE_FIRST;
		return 1;
	}

	if (isrgb(&gfit)) {
		PRINT_NOT_FOR_RGB;
		return 1;
	}

	fix_xtrans_ac(&gfit);
	adjust_cutoff_from_updated_gfit();
	redraw(REMAP_ALL);
	return 0;
}

int process_cosme(int nb) {
	if (!single_image_is_loaded()) {
		PRINT_NOT_FOR_SEQUENCE;
		return 1;
	}

	gchar *filename;
	int retval = 0;

	if (!g_str_has_suffix(word[1], ".lst")) {
		filename = g_strdup_printf("%s.lst", word[1]);
	} else {
		filename = g_strdup(word[1]);
	}

	if (!g_file_test(filename, G_FILE_TEST_EXISTS)) {
		siril_log_color_message(_("File [%s] does not exist.\n"), "red", filename);
		g_free(filename);
		return 1;
	}

	GFile *file = g_file_new_for_path(filename);

	int is_cfa = (word[0][5] == '_') ? 1 : 0;

	retval = apply_cosme_to_image(&gfit, file, is_cfa);

	g_free(filename);
	g_object_unref(file);
	if (retval)
		siril_log_color_message(_("There were some errors, please check your input file.\n"), "salmon");

	invalidate_stats_from_fit(&gfit);
	adjust_cutoff_from_updated_gfit();
	redraw(REMAP_ALL);
	redraw_previews();
	return 0;
}

int process_seq_cosme(int nb) {
	if (get_thread_run()) {
		PRINT_ANOTHER_THREAD_RUNNING;
		return 1;
	}

	sequence *seq = load_sequence(word[1], NULL);
	if (!seq)
		return 1;

	gchar *filename;

	if (!g_str_has_suffix(word[2], ".lst")) {
		filename = g_strdup_printf("%s.lst", word[2]);
	} else {
		filename = g_strdup(word[2]);
	}

	if (!g_file_test(filename, G_FILE_TEST_EXISTS)) {
		siril_log_color_message(_("File [%s] does not exist.\n"), "red", filename);
		free_sequence(seq, TRUE);
		g_free(filename);
		return 1;
	}

	GFile *file = g_file_new_for_path(filename);

	struct cosme_data *args = malloc(sizeof(struct cosme_data));

	if (g_str_has_prefix(word[3], "-prefix=")) {
		char *current = word[3], *value;
		value = current + 8;
		if (value[0] == '\0') {
			free_sequence(seq, TRUE);
			g_free(filename);
			g_object_unref(file);
			free(args);
			siril_log_message(_("Missing argument to %s, aborting.\n"), current);
			return 1;
		}
		args->prefix = strdup(value);
	} else {
		args->prefix = "cosme_";
	}

	args->seq = seq;
	args->is_cfa = (word[0][8] == '_') ? 1 : 0;
	args->file = file;
	args->fit = &gfit;

	apply_cosme_to_sequence(args);

	return 0;
}

int process_fmedian(int nb){
	if (get_thread_run()) {
		PRINT_ANOTHER_THREAD_RUNNING;
		return 1;
	}
	
	if (!single_image_is_loaded()) {
		PRINT_NOT_FOR_SEQUENCE;
		return 1;
	}

	struct median_filter_data *args = malloc(sizeof(struct median_filter_data));
	args->ksize = g_ascii_strtoull(word[1], NULL, 10);
	args->amount = g_ascii_strtod(word[2], NULL);
	args->iterations = 1;
	
	if (!(args->ksize & 1) || args->ksize < 2 || args->ksize > 15) {
		siril_log_message(_("The size of the kernel MUST be odd and in the range [3, 15].\n"));
		free(args);
		return 1;
	}
	if (args->amount < 0.0 || args->amount > 1.0) {
		siril_log_message(_("Modulation value MUST be between 0 and 1\n"));
		free(args);
		return 1;
	}
	args->fit = &gfit;

	start_in_new_thread(median_filter, args);
	
	return 0;
}

/* The name of this command should be COG in english but this choice
 * was done to be consistent with IRIS
 */
int process_cdg(int nb) {
	if (!single_image_is_loaded()) {
		PRINT_NOT_FOR_SEQUENCE;
		return 1;
	}

	float x_avg, y_avg;

	if (!FindCentre(&gfit, &x_avg, &y_avg)) {
		siril_log_message(_("Center of gravity coordinates are (%.3lf, %.3lf)\n"), x_avg, y_avg);
		return 0;
	}
	return 1;
}

int process_clear(int nb) {
	if (com.script) return 0;
	GtkTextView *text = GTK_TEXT_VIEW(lookup_widget("output"));
	GtkTextBuffer *tbuf = gtk_text_view_get_buffer(text);
	GtkTextIter start_iter, end_iter;
	gtk_text_buffer_get_start_iter(tbuf, &start_iter);
	gtk_text_buffer_get_end_iter(tbuf, &end_iter);
	gtk_text_buffer_delete(tbuf, &start_iter, &end_iter);
	return 0;
}

int process_clearstar(int nb){
	clear_stars_list(TRUE);
	adjust_cutoff_from_updated_gfit();
	redraw(REDRAW_OVERLAY);
	redraw_previews();
	return 0;
}

int process_close(int nb) {
	close_sequence(FALSE);
	close_single_image();
	return 0;
}

int process_fill(int nb){
	if (!single_image_is_loaded()) {
		PRINT_NOT_FOR_SEQUENCE;
		return 1;
	}

	rectangle area;

	if ((!com.selection.h) || (!com.selection.w)) {
		if (nb == 6) {
			area.x = g_ascii_strtoull(word[2], NULL, 10);
			area.y = g_ascii_strtoull(word[3], NULL, 10);
			area.w = g_ascii_strtoull(word[4], NULL, 10);
			area.h = g_ascii_strtoull(word[5], NULL, 10);
			if ((area.w + area.x > gfit.rx) || (area.h + area.y > gfit.ry)) {
				siril_log_message(_("Wrong parameters.\n"));
				return 1;
			}
		}
		else {
			area.w = gfit.rx; area.h = gfit.ry;
			area.x = 0; area.y = 0;
		}
	} else {
		memcpy(&area, &com.selection, sizeof(rectangle));
	}
	int level = g_ascii_strtoull(word[1], NULL, 10);
	int retval = fill(&gfit, level, &area);
	if (retval) {
		siril_log_message(_("Wrong parameters.\n"));
		return 1;
	}
	redraw(REMAP_ALL);
	return 0;
}

int process_offset(int nb){
	if (!single_image_is_loaded()) {
		PRINT_NOT_FOR_SEQUENCE;
		return 1;
	}

	int level = g_ascii_strtod(word[1], NULL);
	off(&gfit, (float)level);
	adjust_cutoff_from_updated_gfit();
	redraw(REMAP_ALL);
	redraw_previews();
	return 0;
}

/* The version in command line is a minimal version
 * Only neutral type are available (no amount needed),
 * then we always preserve the lightness */
int process_scnr(int nb){
	if (get_thread_run()) {
		PRINT_ANOTHER_THREAD_RUNNING;
		return 1;
	}

	if (!single_image_is_loaded()) {
		PRINT_NOT_FOR_SEQUENCE;
		return 1;
	}

	if (!isrgb(&gfit)) {
		PRINT_NOT_FOR_MONO;
		return 1;
	}

	struct scnr_data *args = malloc(sizeof(struct scnr_data));
	
	if (nb > 1) {
		args->type = g_ascii_strtoull(word[1], NULL, 10);
		if (args->type > 1) {
			siril_log_message(_("Type can either be 0 (average) or 1 (maximum) neutral protection\n"));
			free(args);
			return 1;
		}
	}
	args->fit = &gfit;
	args->amount = 0.0;
	args->preserve = TRUE;

	start_in_new_thread(scnr, args);
	return 0;
}

int process_fft(int nb){
	if (get_thread_run()) {
		PRINT_ANOTHER_THREAD_RUNNING;
		return 1;
	}

	if (!single_image_is_loaded()) {
		PRINT_NOT_FOR_SEQUENCE;
		return 1;
	}

	struct fft_data *args = malloc(sizeof(struct fft_data));
	
	args->fit = &gfit;
	args->type = strdup(word[0]);
	args->modulus = strdup(word[1]);
	args->phase = strdup(word[2]);
	args->type_order = 0;
	
	start_in_new_thread(fourier_transform, args);
	
	return 0;
}

int process_fixbanding(int nb) {
	if (get_thread_run()) {
		PRINT_ANOTHER_THREAD_RUNNING;
		return 1;
	}

	if (!single_image_is_loaded()) {
		PRINT_NOT_FOR_SEQUENCE;
		return 1;
	}

	struct banding_data *args = malloc(sizeof(struct banding_data));

	args->amount = g_ascii_strtod(word[1], NULL);
	args->sigma = g_ascii_strtod(word[2], NULL);
	args->protect_highlights = TRUE;
	args->fit = &gfit;

	start_in_new_thread(BandingEngineThreaded, args);
	
	return 0;
}


int process_subsky(int nb) {
	if (get_thread_run()) {
		PRINT_ANOTHER_THREAD_RUNNING;
		return 1;
	}

	sequence *seq = NULL;
	int degree = 0;
	int samples = 20;
	double tolerance = 1.0;
	char *prefix = NULL;

	int arg_index = 1;
	gboolean is_sequence = (word[0][2] == 'q');

	if (is_sequence) {
		arg_index = 2;
		seq = load_sequence(word[1], NULL);
		if (!seq)
			return 1;
	} else {
		if (!single_image_is_loaded()) return 1;
	}

	degree = g_ascii_strtoull(word[arg_index], NULL, 10);
	if (degree < 1 || degree > 4) {
		siril_log_message(_("Polynomial degree order must be within the [1, 4] range.\n"));
		return 1;
	}

	arg_index++;
	while (arg_index < nb && word[arg_index]) {
		char *arg = word[arg_index];
		if (g_str_has_prefix(arg, "-prefix=")) {
			char *value = arg + 8;
			if (value[0] == '\0') {
				siril_log_message(_("Missing argument to %s, aborting.\n"), arg);
				return 1;
			}
			prefix = strdup(value);
		}
		else if (g_str_has_prefix(arg, "-samples=")) {
			char *value = arg + 9;
			samples = g_ascii_strtoull(value, NULL, 10);
			if (samples <= 1) {
				siril_log_message(_("Invalid argument to %s, aborting.\n"), arg);
				return 1;
			}
		}
		else if (g_str_has_prefix(arg, "-tolerance=")) {
			char *next, *value = arg + 11;
			tolerance = g_ascii_strtod(value, &next);
			if (tolerance < 0.0 || next == value) {
				siril_log_message(_("Invalid argument to %s, aborting.\n"), arg);
				return 1;
			}
		}
		arg_index++;
	}

	if (is_sequence) {
		struct background_data *args = malloc(sizeof(struct background_data));

		args->seq = seq;
		args->nb_of_samples = samples;
		args->tolerance = tolerance;
		args->correction = 0; //subtraction
		args->seqEntry = prefix ? prefix : "bkg_";
		args->degree = (poly_order) (degree - 1);
		args->dither = TRUE;

		apply_background_extraction_to_sequence(args);
	} else {
		set_cursor_waiting(TRUE);
<<<<<<< HEAD

		generate_background_samples(samples, tolerance);
		remove_gradient_from_image(0, (poly_order) (degree - 1), TRUE);

=======
		generate_background_samples(20, 1.0);
		/* TODO: add new interpolation algorithm */
		remove_gradient_from_image(0, (poly_order) (degree - 1), 0.0, TRUE, INTER_POLY, com.max_thread);
>>>>>>> 9215d8d1
		free_background_sample_list(com.grad_samples);
		com.grad_samples = NULL;
		notify_gfit_modified();
	}

	return 0;
}


int process_findcosme(int nb) {
	if (get_thread_run()) {
		PRINT_ANOTHER_THREAD_RUNNING;
		return 1;
	}

	sequence *seq = NULL;
	int i = 0;

	gboolean is_sequence = (word[0][0] == 's');

	if (is_sequence) {
		seq = load_sequence(word[1], NULL);
		if (!seq)
			return 1;
		i++;
	} else {
		if (!single_image_is_loaded()) return 1;
	}

	struct cosmetic_data *args = malloc(sizeof(struct cosmetic_data));

	args->seq = seq;
	args->sigma[0] = g_ascii_strtod(word[1 + i], NULL);
	args->sigma[1] = g_ascii_strtod(word[2 + i], NULL);
	args->is_cfa = (word[0][10] == '_' || word[0][13] == '_');	// find_cosme_cfa or seqfind_cosme_cfa
	args->amount = 1.0;
	args->fit = &gfit;


	if (is_sequence) {
		args->seqEntry = "cc_";
		args->threading = SINGLE_THREADED;

		int startoptargs = i + 3;
		int nb_command_max = i + 4;
		if (nb > startoptargs) {
			for (int j = startoptargs; j < nb_command_max; j++) {
				if (word[j]) {
					if (g_str_has_prefix(word[j], "-prefix=")) {
						char *current = word[j], *value;
						value = current + 8;
						if (value[0] == '\0') {
							siril_log_message(_("Missing argument to %s, aborting.\n"), current);
							return 1;
						}
						args->seqEntry = strdup(value);
					}
				}
			}
		}
		apply_cosmetic_to_sequence(args);
	} else {
		args->threading = MULTI_THREADED;
		start_in_new_thread(autoDetectThreaded, args);
	}

	return 0;
}

int select_unselect(gboolean select) {
	if (!sequence_is_loaded()) {
		siril_log_message(_("Use this command to select images in a sequence, load a sequence first.\n"));
		return 1;
	}
	int from = g_ascii_strtoull(word[1], NULL, 10);
	int to = g_ascii_strtoull(word[2], NULL, 10);
	if (from < 1 || from >= com.seq.number) {
		siril_log_message(_("The first argument must be between 1 and the number of images.\n"));
		return 1;
	}
	gboolean current_updated = FALSE;
	for (int i = from - 1; i <= to - 1; i++) { // use real index
		if (i >= com.seq.number) break;
		if (com.seq.imgparam[i].incl != select) {
			com.seq.imgparam[i].incl = select;
			if (!com.headless)
				sequence_list_change_selection_index(i, i);
			if (select)
				com.seq.selnum++;
			else	com.seq.selnum--;
			if (i + 1 == com.seq.current)
				current_updated = TRUE;
		}
		if (!select && com.seq.reference_image == i) {
			com.seq.reference_image = -1;
			if (!com.headless) {
				sequence_list_change_reference();
				adjust_refimage(com.seq.current);
			}
		}
	}

	if (!com.headless) {
		if (current_updated) {
			redraw(REDRAW_OVERLAY);
			adjust_sellabel();
		}
		drawPlot();
		update_reg_interface(FALSE);
		adjust_sellabel();
	}
	writeseqfile(&com.seq);
	siril_log_message(_("Selection update finished, %d images are selected in the sequence\n"), com.seq.selnum);

	return 0;
}

int process_select(int nb){
	return select_unselect(TRUE);
}

int process_unselect(int nb){
	return select_unselect(FALSE);
}

int process_split(int nb){
	if (get_thread_run()) {
		PRINT_ANOTHER_THREAD_RUNNING;
		return 1;
	}

	if (!single_image_is_loaded()) {
		PRINT_NOT_FOR_SEQUENCE;
		return 1;
	}

	if (!isrgb(&gfit)) {
		PRINT_NOT_FOR_MONO;
		return 1;
	}

	struct extract_channels_data *args = malloc(sizeof(struct extract_channels_data));
	if (!args) {
		PRINT_ALLOC_ERR;
		return 1;
	}

	args->type = 0;
	args->str_type = _("RGB");

	args->channel[0] = g_strdup_printf("%s%s", word[1], com.pref.ext);
	args->channel[1] = g_strdup_printf("%s%s", word[2], com.pref.ext);
	args->channel[2] = g_strdup_printf("%s%s", word[3], com.pref.ext);

	args->fit = calloc(1, sizeof(fits));
	if (copyfits(&gfit, args->fit, CP_ALLOC | CP_COPYA | CP_FORMAT, -1)) {
		siril_log_message(_("Could not copy the input image, aborting.\n"));
		free(args->fit);
		free(args->channel[0]);
		free(args->channel[1]);
		free(args->channel[2]);
		free(args);
		return 1;
	}

	copy_fits_metadata(&gfit, args->fit);
	start_in_new_thread(extract_channels, args);
	return 0;
}

int process_split_cfa(int nb) {
	if (!single_image_is_loaded()) {
		PRINT_NOT_FOR_SEQUENCE;
		return 1;
	}

	if (isrgb(&gfit)) {
		PRINT_FOR_CFA_IMAGE;
		return 1;
	}

	char *filename = NULL;
	int ret = 1;

	fits f_cfa0 = { 0 }, f_cfa1 = { 0 }, f_cfa2 = { 0 }, f_cfa3 = { 0 };

	if (sequence_is_loaded() && !single_image_is_loaded()) {
		filename = g_path_get_basename(com.seq.seqname);
	}
	else {
		if (com.uniq->filename != NULL) {
			char *tmp = remove_ext_from_filename(com.uniq->filename);
			filename = g_path_get_basename(tmp);
			free(tmp);
		}
	}

	gchar *cfa0 = g_strdup_printf("CFA0_%s%s", filename, com.pref.ext);
	gchar *cfa1 = g_strdup_printf("CFA1_%s%s", filename, com.pref.ext);
	gchar *cfa2 = g_strdup_printf("CFA2_%s%s", filename, com.pref.ext);
	gchar *cfa3 = g_strdup_printf("CFA3_%s%s", filename, com.pref.ext);

	if (gfit.type == DATA_USHORT) {
		if (!(ret = split_cfa_ushort(&gfit, &f_cfa0, &f_cfa1, &f_cfa2, &f_cfa3))) {
			ret = save1fits16(cfa0, &f_cfa0, 0) ||
				save1fits16(cfa1, &f_cfa1, 0) ||
				save1fits16(cfa2, &f_cfa2, 0) ||
				save1fits16(cfa3, &f_cfa3, 0);
		}
	}
	else if (gfit.type == DATA_FLOAT) {
		if (!(ret = split_cfa_float(&gfit, &f_cfa0, &f_cfa1, &f_cfa2, &f_cfa3))) {
			ret = save1fits32(cfa0, &f_cfa0, 0) ||
				save1fits32(cfa1, &f_cfa1, 0) ||
				save1fits32(cfa2, &f_cfa2, 0) ||
				save1fits32(cfa3, &f_cfa3, 0);
		}
	}

	g_free(cfa0); g_free(cfa1);
	g_free(cfa2); g_free(cfa3);
	clearfits(&f_cfa0); clearfits(&f_cfa1);
	clearfits(&f_cfa2); clearfits(&f_cfa3);
	free(filename);
	return ret;
}

int process_extractGreen(int nb) {
	if (!single_image_is_loaded()) {
		PRINT_NOT_FOR_SEQUENCE;
		return 1;
	}

	if (isrgb(&gfit)) {
		PRINT_FOR_CFA_IMAGE;
		return 1;
	}

	char *filename = NULL;
	int ret = 1;

	fits f_green = { 0 };

	if (sequence_is_loaded() && !single_image_is_loaded()) {
		filename = g_path_get_basename(com.seq.seqname);
	}
	else {
		if (com.uniq->filename != NULL) {
			char *tmp = remove_ext_from_filename(com.uniq->filename);
			filename = g_path_get_basename(tmp);
			free(tmp);
		}
	}

	sensor_pattern pattern = get_bayer_pattern(&gfit);

	gchar *green = g_strdup_printf("Green_%s%s", filename, com.pref.ext);
	if (gfit.type == DATA_USHORT) {
		if (!(ret = extractGreen_ushort(&gfit, &f_green, pattern))) {
			ret = save1fits16(green, &f_green, 0);
		}
	}
	else if (gfit.type == DATA_FLOAT) {
		if (!(ret = extractGreen_float(&gfit, &f_green, pattern))) {
			ret = save1fits32(green, &f_green, 0);
		}
	} else return 1;

	g_free(green);
	clearfits(&f_green);
	free(filename);
	return ret;

}

int process_extractHa(int nb) {
	if (!single_image_is_loaded()) {
		PRINT_NOT_FOR_SEQUENCE;
		return 1;
	}

	if (isrgb(&gfit)) {
		PRINT_FOR_CFA_IMAGE;
		return 1;
	}

	char *filename = NULL;
	int ret = 1;

	fits f_Ha = { 0 };

	if (sequence_is_loaded() && !single_image_is_loaded()) {
		filename = g_path_get_basename(com.seq.seqname);
	}
	else {
		if (com.uniq->filename != NULL) {
			char *tmp = remove_ext_from_filename(com.uniq->filename);
			filename = g_path_get_basename(tmp);
			free(tmp);
		}
	}

	sensor_pattern pattern = get_bayer_pattern(&gfit);

	gchar *Ha = g_strdup_printf("Ha_%s%s", filename, com.pref.ext);
	if (gfit.type == DATA_USHORT) {
		if (!(ret = extractHa_ushort(&gfit, &f_Ha, pattern))) {
			ret = save1fits16(Ha, &f_Ha, 0);
		}
	}
	else if (gfit.type == DATA_FLOAT) {
		if (!(ret = extractHa_float(&gfit, &f_Ha, pattern))) {
			ret = save1fits32(Ha, &f_Ha, 0);
		}
	} else return 1;

	g_free(Ha);
	clearfits(&f_Ha);
	free(filename);
	return ret;
}

int process_extractHaOIII(int nb) {
	if (!single_image_is_loaded()) {
		PRINT_NOT_FOR_SEQUENCE;
		return 1;
	}

	if (isrgb(&gfit)) {
		PRINT_FOR_CFA_IMAGE;
		return 1;
	}

	char *filename = NULL;
	int ret = 1;

	fits f_Ha = { 0 }, f_OIII = { 0 };

	if (sequence_is_loaded() && !single_image_is_loaded()) {
		filename = g_path_get_basename(com.seq.seqname);
	}
	else {
		if (com.uniq->filename != NULL) {
			char *tmp = remove_ext_from_filename(com.uniq->filename);
			filename = g_path_get_basename(tmp);
			free(tmp);
		}
	}

	sensor_pattern pattern = get_bayer_pattern(&gfit);

	gchar *Ha = g_strdup_printf("Ha_%s%s", filename, com.pref.ext);
	gchar *OIII = g_strdup_printf("OIII_%s%s", filename, com.pref.ext);
	if (gfit.type == DATA_USHORT) {
		if (!(ret = extractHaOIII_ushort(&gfit, &f_Ha, &f_OIII, pattern))) {
			ret = save1fits16(Ha, &f_Ha, 0) ||
					save1fits16(OIII, &f_OIII, 0);
		}
	}
	else if (gfit.type == DATA_FLOAT) {
		if (!(ret = extractHaOIII_float(&gfit, &f_Ha, &f_OIII, pattern))) {
			ret = save1fits32(Ha, &f_Ha, 0) ||
					save1fits16(OIII, &f_OIII, 0);
		}
	} else return 1;

	g_free(Ha);
	g_free(OIII);
	clearfits(&f_Ha);
	clearfits(&f_OIII);
	free(filename);
	return ret;
}

int process_seq_mtf(int nb) {
	if (get_thread_run()) {
		PRINT_ANOTHER_THREAD_RUNNING;
		return 1;
	}
	sequence *seq = load_sequence(word[1], NULL);
	if (!seq)
		return 1;

	struct mtf_data *args = malloc(sizeof(struct mtf_data));

	args->seq = seq;
	args->fit = &gfit;
	args->seqEntry = "mtf_";
	args->params.shadows = g_ascii_strtod(word[2], NULL);
	args->params.midtones = g_ascii_strtod(word[3], NULL);
	args->params.highlights = g_ascii_strtod(word[4], NULL);

	int startoptargs = 5;
	if (nb > startoptargs) {
		for (int i = startoptargs; i < nb; i++) {
			if (word[i]) {
				if (g_str_has_prefix(word[i], "-prefix=")) {
					char *current = word[i], *value;
					value = current + 8;
					if (value[0] == '\0') {
						siril_log_message(_("Missing argument to %s, aborting.\n"), current);
						return 1;
					}
					args->seqEntry = strdup(value);
				}
			}
		}
	}

	apply_mtf_to_sequence(args);

	return 0;
}

int process_seq_split_cfa(int nb) {
	if (get_thread_run()) {
		PRINT_ANOTHER_THREAD_RUNNING;
		return 1;
	}

	sequence *seq = load_sequence(word[1], NULL);
	if (!seq)
		return 1;

	if (seq->nb_layers > 1) {
		PRINT_FOR_CFA_IMAGE;
		return 1;
	}

	struct split_cfa_data *args = calloc(1, sizeof(struct split_cfa_data));

	args->seq = seq;
	args->fit = &gfit;
	args->seqEntry = "CFA_"; // propose to default to "CFA" for consistency of output names with single image split_cfa

	int startoptargs = 2;
	if (nb > startoptargs) {
		for (int i = startoptargs; i < nb; i++) {
			if (word[i]) {
				if (g_str_has_prefix(word[i], "-prefix=")) {
					char *current = word[i], *value;
					value = current + 8;
					if (value[0] == '\0') {
						siril_log_message(_("Missing argument to %s, aborting.\n"), current);
						return 1;
					}
					args->seqEntry = strdup(value);
				}
			}
		}
	}

	apply_split_cfa_to_sequence(args);

	return 0;
}

int process_seq_extractHa(int nb) {
	if (get_thread_run()) {
		PRINT_ANOTHER_THREAD_RUNNING;
		return 1;
	}

	sequence *seq = load_sequence(word[1], NULL);
	if (!seq)
		return 1;

	if (seq->nb_layers > 1) {
		PRINT_FOR_CFA_IMAGE;
		return 1;
	}

	struct split_cfa_data *args = calloc(1, sizeof(struct split_cfa_data));

	args->seq = seq;
	args->seqEntry = "Ha_";

	int startoptargs = 2;
	if (nb > startoptargs) {
		for (int i = startoptargs; i < nb; i++) {
			if (word[i]) {
				if (g_str_has_prefix(word[i], "-prefix=")) {
					char *current = word[i], *value;
					value = current + 8;
					if (value[0] == '\0') {
						siril_log_message(_("Missing argument to %s, aborting.\n"), current);
						return 1;
					}
					args->seqEntry = strdup(value);
				}
			}
		}
	}

	apply_extractHa_to_sequence(args);

	return 0;
}

int process_seq_extractGreen(int nb) {
	if (get_thread_run()) {
		PRINT_ANOTHER_THREAD_RUNNING;
		return 1;
	}

	sequence *seq = load_sequence(word[1], NULL);
	if (!seq)
		return 1;

	if (seq->nb_layers > 1) {
		PRINT_FOR_CFA_IMAGE;
		return 1;
	}

	struct split_cfa_data *args = calloc(1, sizeof(struct split_cfa_data));

	args->seq = seq;
	args->seqEntry = "Green_";

	int startoptargs = 2;
	if (nb > startoptargs) {
		for (int i = startoptargs; i < nb; i++) {
			if (word[i]) {
				if (g_str_has_prefix(word[i], "-prefix=")) {
					char *current = word[i], *value;
					value = current + 8;
					if (value[0] == '\0') {
						siril_log_message(_("Missing argument to %s, aborting.\n"), current);
						return 1;
					}
					args->seqEntry = strdup(value);
				}
			}
		}
	}

	apply_extractGreen_to_sequence(args);

	return 0;
}

int process_seq_extractHaOIII(int nb) {
	if (get_thread_run()) {
		PRINT_ANOTHER_THREAD_RUNNING;
		return 1;
	}

	sequence *seq = load_sequence(word[1], NULL);
	if (!seq)
		return 1;

	if (seq->nb_layers > 1) {
		PRINT_FOR_CFA_IMAGE;
		return 1;
	}

	struct split_cfa_data *args = calloc(1, sizeof(struct split_cfa_data));

	args->seq = seq;
	args->seqEntry = ""; // not used

	apply_extractHaOIII_to_sequence(args);

	return 0;
}

int process_stat(int nb){
	int nplane;
	int layer;
	char layername[6];

	nplane = gfit.naxes[2];

	for (layer = 0; layer < nplane; layer++) {
		imstats* stat = statistics(NULL, -1, &gfit, layer, &com.selection, STATS_MAIN, MULTI_THREADED);
		if (!stat) {
			siril_log_message(_("Error: statistics computation failed.\n"));
			return 1;
		}

		switch (layer) {
			case 0:
				if (nplane == 1)
					strcpy(layername, "B&W");
				else
					strcpy(layername, "Red");
				break;
			case 1:
				strcpy(layername, "Green");
				break;
			case 2:
				strcpy(layername, "Blue");
				break;
		}

		if (gfit.type == DATA_USHORT) {
			siril_log_message(
					_("%s layer: Mean: %0.1lf, Median: %0.1lf, Sigma: %0.1lf, "
							"AvgDev: %0.1lf, Min: %0.1lf, Max: %0.1lf\n"),
					layername, stat->mean, stat->median, stat->sigma,
					stat->avgDev, stat->min, stat->max);
		} else {
			siril_log_message(
					_("%s layer: Mean: %0.1lf, Median: %0.1lf, Sigma: %0.1lf, "
							"AvgDev: %0.1lf, Min: %0.1lf, Max: %0.1lf\n"),
					layername, stat->mean * USHRT_MAX_DOUBLE,
					stat->median * USHRT_MAX_DOUBLE,
					stat->sigma * USHRT_MAX_DOUBLE,
					stat->avgDev * USHRT_MAX_DOUBLE,
					stat->min * USHRT_MAX_DOUBLE, stat->max * USHRT_MAX_DOUBLE);
		}
		free_stats(stat);
	}
	return 0;
}

int process_seq_stat(int nb) {
	if (get_thread_run()) {
		PRINT_ANOTHER_THREAD_RUNNING;
		return 1;
	}

	sequence *seq = load_sequence(word[1], NULL);
	if (!seq)
		return 1;

	struct stat_data *args = calloc(1, sizeof(struct stat_data));

	args->seq = seq;
	args->seqEntry = ""; // not used
	args->csv_name = g_strdup(word[2]);

	if (word[3] && !g_strcmp0(word[3], "main")) {
		args->option = STATS_MAIN;
	} else if (word[3] && !g_strcmp0(word[3], "full")) {
		args->option = STATS_NORM | STATS_MAIN; // adding STATS_MAIN to include also AVGDEV and SQRTBWMV
	} else {
		args->option = STATS_BASIC;
	}
	memcpy(&com.selection, &args->selection, sizeof(rectangle));

	apply_stats_to_sequence(args);

	return 0;
}

int process_convertraw(int nb) {
	if (get_thread_run()) {
		PRINT_ANOTHER_THREAD_RUNNING;
		return 1;
	}

	GDir *dir;
	GError *error = NULL;
	const gchar *file;
	GList *list = NULL;
	int idx = 1;
	gchar *destroot = g_strdup(word[1]);
	sequence_type output = SEQ_REGULAR;
	gboolean debayer = FALSE;

	if (!com.wd) {
		siril_log_message(_("Conversion: no working directory set.\n"));
		return 1;
	}

	for (int i = 2; i < nb; i++) {
		char *current = word[i], *value;
		if (!strcmp(current, "-debayer")) {
			debayer = TRUE;
		} else if (!strcmp(current, "-fitseq")) {
			output = SEQ_FITSEQ;
			if (!g_str_has_suffix(destroot, com.pref.ext))
				str_append(&destroot, com.pref.ext);
		} else if (!strcmp(current, "-ser")) {
			output = SEQ_SER;
			if (!g_str_has_suffix(destroot, ".ser"))
				str_append(&destroot, ".ser");
		} else if (g_str_has_prefix(current, "-start=")) {
			value = current + 7;
			idx = (g_ascii_strtoull(value, NULL, 10) <= 0 || g_ascii_strtoull(value, NULL, 10) >= INDEX_MAX) ? 1 : g_ascii_strtoull(value, NULL, 10);
		} else if (g_str_has_prefix(current, "-out=")) {
			value = current + 5;
			if (value[0] == '\0') {
				siril_log_message(_("Missing argument to %s, aborting.\n"), current);
				return 1;
			}
			if (!g_file_test(value, G_FILE_TEST_EXISTS)) {
				if (g_mkdir_with_parents(value, 0755) < 0) {
					siril_log_color_message(_("Cannot create output folder: %s\n"), "red", value);
					return 1;
				}
			}
			gchar *filename = g_build_filename(value, destroot, NULL);
			g_free(destroot);
			destroot = filename;
		}
	}

	if ((dir = g_dir_open(com.wd, 0, &error)) == NULL){
		siril_log_message(_("Conversion: error opening working directory %s.\n"), com.wd);
		fprintf (stderr, "Conversion: %s\n", error->message);
		g_clear_error(&error);
		return 1;
	}

	int count = 0;
	while ((file = g_dir_read_name(dir)) != NULL) {
		const char *ext = get_filename_ext(file);
		if (!ext)
			continue;
		image_type type = get_type_for_extension(ext);
		if (type == TYPERAW) {
			if (output == SEQ_SER && !g_ascii_strcasecmp(ext, "raf") && !debayer) {
				siril_log_message(_("FujiFilm XTRANS sensors are not supported by SER v2 (CFA-style) standard. You may use FITS sequences instead."));
				g_list_free_full(list, g_free);
				return 1;
			}
			list = g_list_append(list, g_build_filename(com.wd, file, NULL));
			count++;
		}
	}
	g_dir_close(dir);
	if (!count) {
		siril_log_message(_("No RAW files were found for conversion\n"));
		g_list_free_full(list, g_free);
		return 1;
	}
	/* sort list */
	list = g_list_sort(list, (GCompareFunc) strcompare);
	/* convert the list to an array for parallel processing */
	char **files_to_convert = glist_to_array(list, &count);

	siril_log_color_message(_("Conversion: processing %d RAW files...\n"), "green", count);

	struct _convert_data *args = malloc(sizeof(struct _convert_data));
	args->start = idx;
	args->list = files_to_convert;
	args->total = count;
	if (output == SEQ_REGULAR)
		args->destroot = format_basename(destroot, TRUE);
	else
		args->destroot = destroot;
	args->input_has_a_seq = FALSE;
	args->input_has_a_film = FALSE;
	args->debayer = debayer;
	args->output_type = output;
	args->multiple_output = FALSE;
	args->make_link = FALSE;
	gettimeofday(&(args->t_start), NULL);
	start_in_new_thread(convert_thread_worker, args);
	return 0;
}

int process_link(int nb) {
	if (get_thread_run()) {
		PRINT_ANOTHER_THREAD_RUNNING;
		return 1;
	}

	GDir *dir;
	GError *error = NULL;
	const gchar *file;
	GList *list = NULL;
	int idx = 1;
	gchar *destroot = g_strdup(word[1]);

	for (int i = 2; i < nb; i++) {
		char *current = word[i], *value;
		if (g_str_has_prefix(current, "-start=")) {
			value = current + 7;
			idx = (g_ascii_strtoull(value, NULL, 10) <= 0 ||
					g_ascii_strtoull(value, NULL, 10) >= INDEX_MAX) ?
				1 : g_ascii_strtoull(value, NULL, 10);
		} else if (g_str_has_prefix(current, "-out=")) {
			value = current + 5;
			if (value[0] == '\0') {
				siril_log_message(_("Missing argument to %s, aborting.\n"), current);
				return 1;
			}
			if (!g_file_test(value, G_FILE_TEST_EXISTS)) {
				if (g_mkdir_with_parents(value, 0755) < 0) {
					siril_log_color_message(_("Cannot create output folder: %s\n"), "red", value);
					return 1;
				}
			}
			gchar *filename = g_build_filename(value, destroot, NULL);
			g_free(destroot);
			destroot = filename;
		}
	}

	if ((dir = g_dir_open(com.wd, 0, &error)) == NULL){
		siril_log_message(_("Link: error opening working directory %s.\n"), com.wd);
		fprintf (stderr, "Link: %s\n", error->message);
		g_clear_error(&error);
		set_cursor_waiting(FALSE);
		return 1;
	}

	int count = 0;
	while ((file = g_dir_read_name(dir)) != NULL) {
		const char *ext = get_filename_ext(file);
		if (!ext)
			continue;
		image_type type = get_type_for_extension(ext);
		if (type == TYPEFITS) {
			list = g_list_append(list, g_build_filename(com.wd, file, NULL));
			count++;
		}
	}
	g_dir_close(dir);
	if (!count) {
		siril_log_message(_("No FITS files were found for link\n"));
		return 1;
	}
	/* sort list */
	list = g_list_sort(list, (GCompareFunc) strcompare);
	/* convert the list to an array for parallel processing */
	char **files_to_link = glist_to_array(list, &count);

	gchar *str = ngettext("Link: processing %d FITS file...\n", "Link: processing %d FITS files...\n", count);
	str = g_strdup_printf(str, count);
	siril_log_color_message(str, "green");
	g_free(str);


	if (!com.wd) {
		siril_log_message(_("Link: no working directory set.\n"));
		return 1;
	}

	struct _convert_data *args = malloc(sizeof(struct _convert_data));
	args->start = idx;
	args->list = files_to_link;
	args->total = count;
	args->destroot = format_basename(destroot, TRUE);
	args->input_has_a_seq = FALSE;
	args->input_has_a_film = FALSE;
	args->debayer = FALSE;
	args->multiple_output = FALSE;
	args->output_type = SEQ_REGULAR; // fallback if symlink does not work
	args->make_link = TRUE;
	gettimeofday(&(args->t_start), NULL);
	start_in_new_thread(convert_thread_worker, args);

	return 0;
}

int process_convert(int nb) {
	if (get_thread_run()) {
		PRINT_ANOTHER_THREAD_RUNNING;
		return 1;
	}


	GDir *dir;
	GError *error = NULL;
	const gchar *file;
	GList *list = NULL;
	int idx = 1;
	gboolean debayer = FALSE;
	gboolean make_link = TRUE;
	sequence_type output = SEQ_REGULAR;
	gchar *destroot = g_strdup(word[1]);

	for (int i = 2; i < nb; i++) {
		char *current = word[i], *value;
		if (!strcmp(current, "-debayer")) {
			debayer = TRUE;
			make_link = FALSE;
		} else if (!strcmp(current, "-fitseq")) {
			output = SEQ_FITSEQ;
			if (!g_str_has_suffix(destroot, com.pref.ext))
				str_append(&destroot, com.pref.ext);
		} else if (!strcmp(current, "-ser")) {
			output = SEQ_SER;
			if (!g_str_has_suffix(destroot, ".ser"))
				str_append(&destroot, ".ser");
		} else if (g_str_has_prefix(current, "-start=")) {
			value = current + 7;
			idx = (g_ascii_strtoull(value, NULL, 10) <= 0 || g_ascii_strtoull(value, NULL, 10) >= INDEX_MAX) ?
				1 : g_ascii_strtoull(value, NULL, 10);
		} else if (g_str_has_prefix(current, "-out=")) {
			value = current + 5;
			if (value[0] == '\0') {
				siril_log_message(_("Missing argument to %s, aborting.\n"), current);
				return 1;
			}
			if (!g_file_test(value, G_FILE_TEST_EXISTS)) {
				if (g_mkdir_with_parents(value, 0755) < 0) {
					siril_log_color_message(_("Cannot create output folder: %s\n"), "red", value);
					return 1;
				}
			}
			gchar *filename = g_build_filename(value, destroot, NULL);
			g_free(destroot);
			destroot = filename;
		}
	}

	if ((dir = g_dir_open(com.wd, 0, &error)) == NULL){
		siril_log_message(_("Convert: error opening working directory %s.\n"), com.wd);
		fprintf (stderr, "Convert: %s\n", error->message);
		g_clear_error(&error);
		set_cursor_waiting(FALSE);
		return 1;
	}

	int count = 0;
	while ((file = g_dir_read_name(dir)) != NULL) {
		const char *ext = get_filename_ext(file);
		if (!ext)
			continue;
		image_type type = get_type_for_extension(ext);
		if (type != TYPEUNDEF && type != TYPEAVI && type != TYPESER) {
			list = g_list_append(list, g_build_filename(com.wd, file, NULL));
			count++;
		}
	}
	g_dir_close(dir);
	if (!count) {
		siril_log_message(_("No files were found for convert\n"));
		return 1;
	}
	/* sort list */
	list = g_list_sort(list, (GCompareFunc) strcompare);
	/* convert the list to an array for parallel processing */
	char **files_to_link = glist_to_array(list, &count);

	gchar *str = ngettext("Convert: processing %d FITS file...\n", "Convert: processing %d FITS files...\n", count);
	str = g_strdup_printf(str, count);
	siril_log_color_message(str, "green");
	g_free(str);


	if (!com.wd) {
		siril_log_message(_("Convert: no working directory set.\n"));
		return 1;
	}

	struct _convert_data *args = malloc(sizeof(struct _convert_data));
	args->start = idx;
	args->list = files_to_link;
	args->total = count;
	if (output == SEQ_REGULAR)
		args->destroot = format_basename(destroot, TRUE);
	else
		args->destroot = destroot;
	args->input_has_a_seq = FALSE;
	args->input_has_a_film = FALSE;
	args->debayer = debayer;
	args->multiple_output = FALSE;
	args->output_type = output;
	args->make_link = make_link;
	gettimeofday(&(args->t_start), NULL);
	start_in_new_thread(convert_thread_worker, args);

	return 0;
}

int process_register(int nb) {
	if (get_thread_run()) {
		PRINT_ANOTHER_THREAD_RUNNING;
		return 1;
	}

	struct registration_args *reg_args;
	struct registration_method *method;
	char *msg;

	sequence *seq = load_sequence(word[1], NULL);
	if (!seq)
		return 1;

	/* getting the selected registration method */
	method = malloc(sizeof(struct registration_method));
	method->name = strdup(_("Global Star Alignment (deep-sky)"));
	method->method_ptr = &register_star_alignment;
	method->sel = REQUIRES_NO_SELECTION;
	method->type = REGTYPE_DEEPSKY;

	reg_args = calloc(1, sizeof(struct registration_args));

	/* filling the arguments for registration */
	reg_args->func = method->method_ptr;
	reg_args->seq = seq;
	reg_args->reference_image = sequence_find_refimage(seq);
	reg_args->process_all_frames = TRUE;
	reg_args->follow_star = FALSE;
	reg_args->matchSelection = FALSE;
	reg_args->translation_only = FALSE;
	reg_args->x2upscale = FALSE;
	reg_args->prefix = "r_";
	reg_args->min_pairs = 10; // 10 is good enough to ensure good matching
	reg_args->max_stars_candidates = MAX_STARS_FITTED;
	reg_args->type = HOMOGRAPHY_TRANSFORMATION;
	reg_args->layer = (reg_args->seq->nb_layers == 3) ? 1 : 0;

	/* check for options */
	for (int i = 2; i < nb; i++) {
		if (word[i]) {
			if (!strcmp(word[i], "-drizzle")) {
				reg_args->x2upscale = TRUE;
			} else if (!strcmp(word[i], "-norot")) {
				reg_args->translation_only = TRUE;
				reg_args->type = SHIFT_TRANSFORMATION; //using most rigid model as default if -norot
			} else if (g_str_has_prefix(word[i], "-transf=")) {
				char *current = word[i], *value;
				value = current + 8;
				if (value[0] == '\0') {
					siril_log_message(_("Missing argument to %s, aborting.\n"), current);
					return 1;
				}
				if(!g_strcmp0(g_ascii_strdown(value, -1),"shift")) {
#ifdef HAVE_CV44
					reg_args->type = SHIFT_TRANSFORMATION;
					continue;
#else
					siril_log_color_message(_("Shift-only registration is only possible with OpenCV 4.4\n"), "red");
					return 1;
#endif
				}
				if(!g_strcmp0(g_ascii_strdown(value, -1),"similarity")) {
					reg_args->type = SIMILARITY_TRANSFORMATION;
					continue;
				}
				if(!g_strcmp0(g_ascii_strdown(value, -1),"affine")) {
					reg_args->type = AFFINE_TRANSFORMATION;
					continue;
				}
				if(!g_strcmp0(g_ascii_strdown(value, -1),"homography")) {
					reg_args->type = HOMOGRAPHY_TRANSFORMATION;
					continue;
				}
				siril_log_message(_("Unknown transformation type %s, aborting.\n"), value);
				return 1;
			} else if (g_str_has_prefix(word[i], "-layer=")) {
				if (reg_args->seq->nb_layers == 1) {  // handling mono case
					siril_log_message(_("This sequence is mono, ignoring layer number.\n"));
					continue;
				}
				char *current = word[i], *value;
				value = current + 7;
				if (value[0] == '\0') {
					siril_log_message(_("Missing argument to %s, aborting.\n"), current);
					return 1;
				}
				if ((g_ascii_strtoull(value, NULL, 10) < 0) || (g_ascii_strtoull(value, NULL, 10) > 2)) {
					siril_log_message(_("Unknown layer number %s, must be between 0 and 2, will use green layer.\n"), value);
					continue;
				}
				reg_args->layer = g_ascii_strtoull(value, NULL, 10);
			} else if (g_str_has_prefix(word[i], "-prefix=")) {
				char *current = word[i], *value;
				value = current + 8;
				if (value[0] == '\0') {
					siril_log_message(_("Missing argument to %s, aborting.\n"), current);
					return 1;
				}
				reg_args->prefix = strdup(value);
			} else if (g_str_has_prefix(word[i], "-minpairs=")) {
				char *current = word[i], *value;
				value = current + 10;
				if (value[0] == '\0') {
					siril_log_message(_("Missing argument to %s, aborting.\n"), current);
					return 1;
				}
				if (g_ascii_strtoull(value, NULL, 10) < 4) { // using absolute min_pairs required by homography
					gchar *str = ngettext("%d smaller than minimum allowable star pairs: %d, aborting.\n", "%d smaller than minimum allowable star pairs: %d, aborting.\n",
							g_ascii_strtoull(value, NULL, 10));
					str = g_strdup_printf(str, g_ascii_strtoull(value, NULL, 10), reg_args->min_pairs);
					siril_log_message(str);
					g_free(str);

					return 1;
				}
				reg_args->min_pairs = g_ascii_strtoull(value, NULL, 10);
			} else if (g_str_has_prefix(word[i], "-maxstars=")) {
				char *current = word[i], *value;
				value = current + 10;
				if (value[0] == '\0') {
					siril_log_message(_("Missing argument to %s, aborting.\n"), current);
					return 1;
				}
				if ((g_ascii_strtoull(value, NULL, 10) > MAX_STARS_FITTED) || (g_ascii_strtoull(value, NULL, 10) < MIN_STARS_FITTED)) { // limiting values to avoid too long computation or too low number of candidates
					siril_log_message(_("Max number of stars %s not allowed. Should be between %d and %d.\n"), value, MIN_STARS_FITTED, MAX_STARS_FITTED);
					return 1;
				}
				reg_args->max_stars_candidates = g_ascii_strtoull(value, NULL, 10);
			}
		}
	}

	// testing free space
	if (reg_args->x2upscale ||
			(method->method_ptr == register_star_alignment &&
			 !reg_args->translation_only)) {
		// first, remove the files that we are about to create
		remove_prefixed_sequence_files(reg_args->seq, reg_args->prefix);

		int nb_frames = reg_args->process_all_frames ? reg_args->seq->number : reg_args->seq->selnum;
		int64_t size = seq_compute_size(reg_args->seq, nb_frames, get_data_type(seq->bitpix));
		if (reg_args->x2upscale)
			size *= 4;
		if (test_available_space(size) > 0) {
			free(reg_args);
			free(method);
			return 1;
		}
	}


	reg_args->interpolation = OPENCV_AREA;
	get_the_registration_area(reg_args, method);	// sets selection
	reg_args->run_in_thread = TRUE;
	reg_args->load_new_sequence = FALSE;	// don't load it for command line execution

	msg = siril_log_color_message(
			_("Registration: processing using method: %s\n"), "green",
			method->name);
	free(method);
	msg[strlen(msg) - 1] = '\0';
	set_progress_bar_data(msg, PROGRESS_RESET);

	start_in_new_thread(register_thread_func, reg_args);
	return 0;
}

// parse normalization and filters from the stack command line, starting at word `first'
static int parse_stack_command_line(struct stacking_configuration *arg, int first, gboolean rej_options_allowed, gboolean out_allowed) {
	while (word[first]) {
		char *current = word[first], *value;
		if (!strcmp(current, "-nonorm") || !strcmp(current, "-no_norm"))
			arg->force_no_norm = TRUE;
		else if (!strcmp(current, "-output_norm")) {
			arg->output_norm = TRUE;
		} else if (!strcmp(current, "-weight_from_noise")) {
			if (!rej_options_allowed) {
				siril_log_message(_("Weighting is allowed only with average stacking, ignoring.\n"));
			} else if (arg->norm == NO_NORM) {
				siril_log_message(_("Weighting is allowed only if normalization has been activated, ignoring.\n"));
			} else if (arg->apply_nbstack_weights) {
				siril_log_message(_("Only one weighting method can be used\n"));
			} else {
				arg->apply_noise_weights = TRUE;
			}
		} else if (!strcmp(current, "-rgb_equal")) {
			if (!rej_options_allowed) {
				siril_log_message(_("RGB equalization is allowed only with average stacking, ignoring.\n"));
			} else if (arg->norm == NO_NORM) {
				siril_log_message(_("RGB equalization is allowed only if normalization has been activated, ignoring.\n"));
			} else {
				arg->equalizeRGB = TRUE;
			}
		} else if (!strcmp(current, "-weight_from_nbstack")) {
			if (!rej_options_allowed) {
				siril_log_message(_("Weighting is allowed only with average stacking, ignoring.\n"));
			} else if (arg->norm == NO_NORM) {
				siril_log_message(_("Weighting is allowed only if normalization has been activated, ignoring.\n"));
			} else if (arg->apply_noise_weights) {
				siril_log_message(_("Only one weighting method can be used\n"));
			} else {
				arg->apply_nbstack_weights = TRUE;
			}
		} else if (!strcmp(current, "-fastnorm")) {
			if (!rej_options_allowed) {
				siril_log_message(_("Fast normalization is allowed only with average stacking, ignoring.\n"));
			} else if (arg->norm == NO_NORM) {
				siril_log_message(_("Fast normalization is allowed only if normalization has been activated, ignoring.\n"));
			} else {
				arg->lite_norm = TRUE;
			}
		} else if (g_str_has_prefix(current, "-norm=")) {
			if (!rej_options_allowed) {
				siril_log_message(_("Normalization options are not allowed in this context, ignoring.\n"));
			} else {
				value = current + 6;
				if (!strcmp(value, "add"))
					arg->norm = ADDITIVE;
				else if (!strcmp(value, "addscale"))
					arg->norm = ADDITIVE_SCALING;
				else if (!strcmp(value, "mul"))
					arg->norm = MULTIPLICATIVE;
				else if (!strcmp(value, "mulscale"))
					arg->norm = MULTIPLICATIVE_SCALING;
			}
		} else if (g_str_has_prefix(current, "-filter-fwhm=")) {
			value = strchr(current, '=') + 1;
			if (value[0] != '\0') {
				char *end;
				float val = strtof(value, &end);
				if (end == value) {
					siril_log_message(_("Could not parse argument `%s' to the filter `%s', aborting.\n"), value, current);
					return 1;
				}
				if (*end == '%')
					arg->f_fwhm_p = val;
				else arg->f_fwhm = val;
			} else {
				siril_log_message(_("Missing argument to %s, aborting.\n"), current);
				return 1;
			}
		} else if (g_str_has_prefix(current, "-filter-wfwhm=")) {
			value = strchr(current, '=') + 1;
			if (value[0] != '\0') {
				char *end;
				float val = strtof(value, &end);
				if (end == value) {
					siril_log_message(_("Could not parse argument `%s' to the filter `%s', aborting.\n"), value, current);
					return 1;
				}
				if (*end == '%')
					arg->f_wfwhm_p = val;
				else arg->f_wfwhm = val;
			} else {
				siril_log_message(_("Missing argument to %s, aborting.\n"), current);
				return 1;
			}
		} else if (g_str_has_prefix(current, "-filter-round=") ||
				g_str_has_prefix(current, "-filter-roundness=")) {
			value = strchr(current, '=') + 1;
			if (value[0] != '\0') {
				char *end;
				float val = strtof(value, &end);
				if (end == value) {
					siril_log_message(_("Could not parse argument `%s' to the filter `%s', aborting.\n"), value, current);
					return 1;
				}
				if (*end == '%')
					arg->f_round_p = val;
				else arg->f_round = val;
			} else {
				siril_log_message(_("Missing argument to %s, aborting.\n"), current);
				return 1;
			}
		} else if (g_str_has_prefix(current, "-filter-qual=") ||
				g_str_has_prefix(current, "-filter-quality=")) {
			value = strchr(current, '=') + 1;
			if (value[0] != '\0') {
				char *end;
				float val = strtof(value, &end);
				if (end == value) {
					siril_log_message(_("Could not parse argument `%s' to the filter `%s', aborting.\n"), value, current);
					return 1;
				}
				if (*end == '%')
					arg->f_quality_p = val;
				else arg->f_quality = val;
			} else {
				siril_log_message(_("Missing argument to %s, aborting.\n"), current);
				return 1;
			}
		} else if (g_str_has_prefix(current, "-filter-incl") ||
				g_str_has_prefix(current, "-filter-included")) {
			arg->filter_included = TRUE;
		} else if (g_str_has_prefix(current, "-out=")) {
			if (out_allowed) {
				value = current + 5;
				if (value[0] == '\0') {
					siril_log_message(_("Missing argument to %s, aborting.\n"), current);
					return 1;
				}

				/* Make sure path exists */
				gchar *dirname = g_path_get_dirname(value);

				if (g_mkdir_with_parents(dirname, 0755) < 0) {
					siril_log_color_message(_("Cannot create output folder: %s\n"), "red", dirname);
					g_free(dirname);
					return 1;
				}

				g_free(dirname);

				arg->result_file = g_strdup(value);
			}
			else {
				siril_log_message(_("Output filename option is not allowed in this context, ignoring.\n"));
			}
		}
		else {
			siril_log_message(_("Unexpected argument to stacking `%s', aborting.\n"), current);
			return 1;
		}
		first++;
	}
	return 0;
}

static int stack_one_seq(struct stacking_configuration *arg) {
	int retval = -1;
	sequence *seq = readseqfile(arg->seqfile);
	if (seq != NULL) {
		struct stacking_args args = { 0 };
		gchar *error = NULL;
		if (seq_check_basic_data(seq, FALSE) == -1) {
			free(seq);
			return 1;
		}
		siril_log_message(_("Stacking sequence %s\n"), seq->seqname);
		args.seq = seq;
		args.ref_image = sequence_find_refimage(seq);
		// the three below: used only if method is average w/ rejection
		if (arg->method == stack_mean_with_rejection && (arg->sig[0] != 0.0 || arg->sig[1] != 0.0)) {
			args.sig[0] = arg->sig[0];
			args.sig[1] = arg->sig[1];
			args.type_of_rejection = arg->type_of_rejection;
		} else {
			args.type_of_rejection = NO_REJEC;
			siril_log_message(_("Not using rejection for stacking\n"));
		}
		args.coeff.offset = NULL;
		args.coeff.mul = NULL;
		args.coeff.scale = NULL;
		if (!arg->force_no_norm &&
				(arg->method == stack_median || arg->method == stack_mean_with_rejection))
			args.normalize = arg->norm;
		else args.normalize = NO_NORM;
		args.method = arg->method;
		args.force_norm = FALSE;
		args.output_norm = arg->output_norm;
		args.reglayer = args.seq->nb_layers == 1 ? 0 : 1;
		args.apply_noise_weights = arg->apply_noise_weights;
		args.apply_nbstack_weights = arg->apply_nbstack_weights;
		args.equalizeRGB = arg->equalizeRGB;
		args.lite_norm = arg->lite_norm;

		// manage filters
		if (convert_stack_data_to_filter(arg, &args) ||
				setup_filtered_data(&args)) {
			free_sequence(seq, TRUE);
			return 1;
		}
		args.description = describe_filter(seq, args.filtering_criterion, args.filtering_parameter);
		args.use_32bit_output = evaluate_stacking_should_output_32bits(args.method,
			args.seq, args.nb_images_to_stack, &error);
		if (error) {
			siril_log_color_message(error, "red");
			free_sequence(seq, TRUE);
			return 1;
		}

		if (!arg->result_file) {
			char filename[256];
			char *suffix = g_str_has_suffix(seq->seqname, "_") ||
				g_str_has_suffix(seq->seqname, "-") ? "" : "_";
			snprintf(filename, 256, "%s%sstacked%s",
					seq->seqname, suffix, com.pref.ext);
			arg->result_file = g_strdup(filename);
		}

		main_stack(&args);

		retval = args.retval;
		clean_end_stacking(&args);
		free_sequence(seq, TRUE);
		free(args.image_indices);
		free(args.description);

		if (!retval) {
			bgnoise_async(&args.result, TRUE);
			if (savefits(arg->result_file, &args.result)) {
				siril_log_color_message(_("Could not save the stacking result %s\n"),
						"red", arg->result_file);
				retval = 1;
			} else ++arg->number_of_loaded_sequences;
			bgnoise_await();
		}
		clearfits(&args.result);

	} else {
		siril_log_message(_("No sequence `%s' found.\n"), arg->seqfile);
	}
	return retval;
}

static gpointer stackall_worker(gpointer garg) {
	GDir *dir;
	GError *error = NULL;
	const gchar *file;
	struct timeval t_end;
	struct stacking_configuration *arg = (struct stacking_configuration *)garg;
	gboolean was_in_script = com.script;
	com.script = TRUE;

	siril_log_message(_("Looking for sequences in current working directory...\n"));
	if (check_seq(FALSE) || (dir = g_dir_open(com.wd, 0, &error)) == NULL) {
		siril_log_message(_("Error while searching sequences or opening the directory.\n"));
		if (error) {
			fprintf(stderr, "stackall: %s\n", error->message);
			g_clear_error(&error);
		}
		siril_add_idle(end_generic, NULL);
		return NULL;
	}

	siril_log_message(_("Starting stacking of found sequences...\n"));
	while ((file = g_dir_read_name(dir)) != NULL) {
		if (g_str_has_suffix(file, ".seq")) {
			arg->seqfile = strdup(file);
			stack_one_seq(arg);

			g_free(arg->result_file);
			arg->result_file = NULL;
			g_free(arg->seqfile);
		}
	}

	siril_log_message(_("Stacked %d sequences successfully.\n"), arg->number_of_loaded_sequences);
	gettimeofday(&t_end, NULL);
	show_time(arg->t_start, t_end);
	g_dir_close(dir);
	free(arg);
	com.script = was_in_script;
	siril_add_idle(end_generic, NULL);
	return NULL;
}

int process_stackall(int nb) {
	struct stacking_configuration *arg;

	arg = calloc(1, sizeof(struct stacking_configuration));
	arg->f_fwhm = -1.f; arg->f_fwhm_p = -1.f; arg->f_round = -1.f;
	arg->f_round_p = -1.f; arg->f_quality = -1.f; arg->f_quality_p = -1.f;
	arg->filter_included = FALSE; arg->norm = NO_NORM; arg->force_no_norm = FALSE;
	arg->equalizeRGB = FALSE;
	arg->lite_norm = FALSE;
	arg->apply_noise_weights = FALSE;
	arg->apply_nbstack_weights = FALSE;

	// stackall { sum | min | max } [-filter-fwhm=value[%]] [-filter-wfwhm=value[%]] [-filter-round=value[%]] [-filter-quality=value[%]] [-filter-incl[uded]]
	// stackall { med | median } [-nonorm, norm=] [-filter-incl[uded]]
	// stackall { rej | mean } sigma_low sigma_high [-nonorm, norm=] [-filter-fwhm=value[%]] [-filter-round=value[%]] [-filter-quality=value[%]] [-filter-incl[uded]] [-weighted]
	if (!word[1]) {
		arg->method = stack_summing_generic;
	} else {
		int start_arg_opt = 2;
		gboolean allow_rej_options = FALSE;
		if (!strcmp(word[1], "sum")) {
			arg->method = stack_summing_generic;
		} else if (!strcmp(word[1], "max")) {
			arg->method = stack_addmax;
		} else if (!strcmp(word[1], "min")) {
			arg->method = stack_addmin;
		} else if (!strcmp(word[1], "med") || !strcmp(word[1], "median")) {
			arg->method = stack_median;
			allow_rej_options = TRUE;
		} else if (!strcmp(word[1], "rej") || !strcmp(word[1], "mean")) {
			int shift = 1;
			if (!strcmp(word[3], "p") || !strcmp(word[3], "percentile")) {
				arg->type_of_rejection = PERCENTILE;
			} else if (!strcmp(word[3], "s") || !strcmp(word[3], "sigma")) {
				arg->type_of_rejection = SIGMA;
			} else if (!strcmp(word[3], "a") || !strcmp(word[3], "mad")) {
				arg->type_of_rejection = MAD;
			} else if (!strcmp(word[3], "m") || !strcmp(word[3], "median")) {
				arg->type_of_rejection = SIGMEDIAN;
			} else if (!strcmp(word[3], "l") || !strcmp(word[3], "linear")) {
				arg->type_of_rejection = LINEARFIT;
			} else if (!strcmp(word[3], "w") || !strcmp(word[3], "winsorized")) {
				arg->type_of_rejection = WINSORIZED;
			} else if (!strcmp(word[3], "g") || !strcmp(word[3], "generalized")) {
				arg->type_of_rejection = GESDT;
			} else {
				arg->type_of_rejection = WINSORIZED;
				shift = 0;
			}
			if (!word[2 + shift] || !word[3 + shift] || (arg->sig[0] = g_ascii_strtod(word[2 + shift], NULL)) < 0.0
					|| (arg->sig[1] = g_ascii_strtod(word[3 + shift], NULL)) < 0.0) {
				siril_log_color_message(_("The average stacking with rejection requires two extra arguments: sigma low and high.\n"), "red");
				goto failure;
			}
			if (((arg->type_of_rejection == GESDT))
					&& (arg->sig[0] > 1.0 || (arg->sig[1] > 1.0))) {
				siril_log_color_message(_("Extra parameters of GESDT rejection algorithm must be between 0 and 1, default is 0.3 and 0.05.\n"), "red");
				goto failure;
			}
			if (((arg->type_of_rejection == PERCENTILE))
					&& (arg->sig[0] > 1.0 || (arg->sig[1] > 1.0))) {
				siril_log_color_message(_("Extra parameters of percentile rejection algorithm must be between 0 and 1, default is 0.2 and 0.1.\n"), "red");
				goto failure;
			}
			arg->method = stack_mean_with_rejection;
			start_arg_opt = 4 + shift;
			allow_rej_options = TRUE;
		}
		else {
			siril_log_color_message(_("Stacking method type '%s' is invalid\n"), "red", word[2]);
			goto failure;
		}
		if (parse_stack_command_line(arg, start_arg_opt, allow_rej_options, FALSE))
			goto failure;
	}

	gettimeofday(&arg->t_start, NULL);

	start_in_new_thread(stackall_worker, arg);
	return 0;

failure:
	g_free(arg->result_file);
	g_free(arg->seqfile);
	free(arg);
	return 1;
}

static gpointer stackone_worker(gpointer garg) {
	int retval = 0;
	struct timeval t_end;
	struct stacking_configuration *arg = (struct stacking_configuration *)garg;
	gboolean was_in_script = com.script;
	com.script = TRUE;

	retval = stack_one_seq(arg);

	if (retval) {
		if (retval == ST_ALLOC_ERROR) {
			siril_log_message(_("It looks like there is a memory allocation error, change memory settings and try to fix it.\n"));
		}
	} else {
		siril_log_message(_("Stacked sequence successfully.\n"));
	}

	gettimeofday(&t_end, NULL);
	show_time(arg->t_start, t_end);

	g_free(arg->result_file);
	g_free(arg->seqfile);
	free(arg);
	com.script = was_in_script;
	siril_add_idle(end_generic, NULL);
	return GINT_TO_POINTER(retval);
}

int process_stackone(int nb) {
	struct stacking_configuration *arg = calloc(1, sizeof(struct stacking_configuration));
	arg->f_fwhm = -1.f; arg->f_fwhm_p = -1.f; arg->f_round = -1.f;
	arg->f_round_p = -1.f; arg->f_quality = -1.f; arg->f_quality_p = -1.f;
	arg->filter_included = FALSE;
	arg->norm = NO_NORM;
	arg->force_no_norm = FALSE;
	arg->equalizeRGB = FALSE;
	arg->lite_norm = FALSE;
	arg->apply_noise_weights = FALSE;
	arg->apply_nbstack_weights = FALSE;

	sequence *seq = load_sequence(word[1], &arg->seqfile);
	if (!seq)
		goto failure;
	free_sequence(seq, TRUE);

	// stack seqfilename { sum | min | max } [-filter-fwhm=value[%]] [-filter-wfwhm=value[%]] [-filter-round=value[%]] [-filter-quality=value[%]] [-filter-incl[uded]] [-out=result_filename]
	// stack seqfilename { med | median } [-nonorm, norm=] [-filter-incl[uded]] [-out=result_filename]
	// stack seqfilename { rej | mean } [type_of_rejection] sigma_low sigma_high [-nonorm, norm=] [-filter-fwhm=value[%]] [-filter-round=value[%]] [-filter-quality=value[%]] [-filter-incl[uded]] [-weighted] [-out=result_filename]
	if (!word[2]) {
		arg->method = stack_summing_generic;
	} else {
		int start_arg_opt = 3;
		gboolean allow_rej_options = FALSE;
		if (!strcmp(word[2], "sum")) {
			arg->method = stack_summing_generic;
		} else if (!strcmp(word[2], "max")) {
			arg->method = stack_addmax;
		} else if (!strcmp(word[2], "min")) {
			arg->method = stack_addmin;
		} else if (!strcmp(word[2], "med") || !strcmp(word[2], "median")) {
			arg->method = stack_median;
			allow_rej_options = TRUE;
		} else if (!strcmp(word[2], "rej") || !strcmp(word[2], "mean")) {
			int shift = 1, base_shift = 5;
			if (nb < 4) {
				siril_log_color_message(_("Missing arguments for rejection stacking.\n"), "red");
				goto failure;
			}
			if (!strcmp(word[3], "p") || !strcmp(word[3], "percentile")) {
				arg->type_of_rejection = PERCENTILE;
			} else if (!strcmp(word[3], "s") || !strcmp(word[3], "sigma")) {
				arg->type_of_rejection = SIGMA;
			} else if (!strcmp(word[3], "a") || !strcmp(word[3], "mad")) {
				arg->type_of_rejection = MAD;
			} else if (!strcmp(word[3], "m") || !strcmp(word[3], "median")) {
				arg->type_of_rejection = SIGMEDIAN;
			} else if (!strcmp(word[3], "l") || !strcmp(word[3], "linear")) {
				arg->type_of_rejection = LINEARFIT;
			} else if (!strcmp(word[3], "w") || !strcmp(word[3], "winsorized")) {
				arg->type_of_rejection = WINSORIZED;
			} else if (!strcmp(word[3], "g") || !strcmp(word[3], "generalized")) {
				arg->type_of_rejection = GESDT;
			} else if (!strcmp(word[3], "n") || !strcmp(word[3], "none")) {
				arg->type_of_rejection = NO_REJEC;
			} else {
				arg->type_of_rejection = WINSORIZED;
				shift = 0;
			}
			if ((nb < 4 + shift + 1) || !word[3 + shift] || !word[4 + shift] ||
					!string_is_a_number(word[3 + shift]) ||
					!string_is_a_number(word[4 + shift]) ||
					(arg->sig[0] = g_ascii_strtod(word[3 + shift], NULL)) < 0.0 ||
					(arg->sig[1] = g_ascii_strtod(word[4 + shift], NULL)) < 0.0) {
				if (arg->type_of_rejection != NO_REJEC) {
					siril_log_color_message(_("The average stacking with rejection requires two extra arguments: sigma low and high.\n"), "red");
					goto failure;
				} else {
					base_shift = 3;
				}
			}
			if (((arg->type_of_rejection == GESDT))
					&& (arg->sig[0] > 1.0 || (arg->sig[1] > 1.0))) {
				siril_log_color_message(_("Extra parameters of GESDT rejection algorithm must be between 0 and 1, default is 0.3 and 0.05.\n"), "red");
				goto failure;
			}
			if (((arg->type_of_rejection == PERCENTILE))
					&& (arg->sig[0] > 1.0 || (arg->sig[1] > 1.0))) {
				siril_log_color_message(_("Extra parameters of percentile rejection algorithm must be between 0 and 1, default is 0.2 and 0.1.\n"), "red");
				goto failure;
			}
			arg->method = stack_mean_with_rejection;
			start_arg_opt = base_shift + shift;
			allow_rej_options = TRUE;
		}
		else {
			siril_log_color_message(_("Stacking method type '%s' is invalid\n"), "red", word[2]);
			goto failure;
		}
		if (parse_stack_command_line(arg, start_arg_opt, allow_rej_options, TRUE))
			goto failure;
	}

	gettimeofday(&arg->t_start, NULL);

	start_in_new_thread(stackone_worker, arg);
	return 0;

failure:
	g_free(arg->result_file);
	g_free(arg->seqfile);
	free(arg);
	return 1;
}

/* preprocess sequencename [-bias=filename|value] [-dark=filename] [-flat=filename] [-cc=dark [siglo sighi] || -cc=bpm bpmfile] [-cfa] [-debayer] [-fix_xtrans] [-equalize_cfa] [-opt] [-prefix=] [-fitseq]
 * preprocess_single filename [-bias=filename|value] [-dark=filename] [-flat=filename] [-cc=dark [siglo sighi] || -cc=bpm bpmfile] [-cfa] [-debayer] [-fix_xtrans] [-equalize_cfa] [-opt] [-prefix=]
 */
struct preprocessing_data *parse_preprocess_args(int nb, sequence *seq) {
	int retvalue = 0;
	struct preprocessing_data *args = calloc(1, sizeof(struct preprocessing_data));
	fits reffit = { 0 };
	int bitpix;
	if (seq) {
		if (seq->type == SEQ_SER) {
			// to be able to check allow_32bit_output. Overridden by -fitseq if required
			args->output_seqtype = SEQ_SER;
		}
		args->seq = seq;
		args->is_sequence = TRUE;
		bitpix = seq->bitpix;
	}
	else {
		if (read_fits_metadata_from_path(word[1], &reffit)) {
			siril_log_message(_("Could not load the image, aborting.\n"));
			clearfits(&reffit);
			retvalue = 1;
			goto prepro_parse_end;
		}
		bitpix = reffit.bitpix;
	}
	args->ppprefix = "pp_";
	args->bias_level = FLT_MAX;

	//cosmetic_correction init
	args->sigma[0] = -1.00; /* cold pixels */
	args->sigma[1] =  3.00; /* hot pixels - used if -cc=dark but not sigmas specified */
	args->use_cosmetic_correction = FALSE;// dy default, CC is not activated
	args->cc_from_dark = FALSE;
	args->bad_pixel_map_file = NULL;

	/* checking for options */
	for (int i = 2; i < nb; i++) {
		if (word[i]) {
			if (g_str_has_prefix(word[i], "-bias=")) {
				gchar *expression = g_shell_unquote(word[i] + 6, NULL);
				if (expression && expression[0] == '=') {
					if (seq) {
						// loading the sequence reference image's metadata in case $OFFSET is passed in the expression
						int image_to_load = sequence_find_refimage(seq);
						if (seq_read_frame_metadata(seq, image_to_load, &reffit)) {
							siril_log_message(_("Could not load the reference image of the sequence, aborting.\n"));
							g_free(expression);
							retvalue = 1;
							break;
						}
					}
					// parsing offset level
					int offsetlevel = evaluateoffsetlevel(expression + 1, &reffit);
					if (!offsetlevel) {
						siril_log_message(_("The offset value could not be parsed from expression: %s, aborting.\n"), expression +1);
						retvalue = 1;
						g_free(expression);
						break;
					} else {
						g_free(expression);
						siril_log_message(_("Synthetic offset: Level = %d\n"), offsetlevel);
						int maxlevel = (bitpix == BYTE_IMG) ? UCHAR_MAX : USHRT_MAX;
						if ((offsetlevel > maxlevel) || (offsetlevel < -maxlevel) ) {   // not excluding all neg values here to allow defining a pedestal
							siril_log_message(_("The offset value is out of allowable bounds [-%d,%d], aborting.\n"), maxlevel, maxlevel);
							retvalue = 1;
							break;
						} else {
							args->bias_level = (float)offsetlevel;
							args->bias_level *= (bitpix == BYTE_IMG) ? INV_UCHAR_MAX_SINGLE : INV_USHRT_MAX_SINGLE; //converting to [0 1] to use with soper
							args->use_bias = TRUE;
						}
					}
				} else {
					g_free(expression);
					args->bias = calloc(1, sizeof(fits));
					if (!readfits(word[i] + 6, args->bias, NULL, !com.pref.force_to_16bit)) {
						args->use_bias = TRUE;
						// if input is 8b, we assume 32b master needs to be rescaled
						if ((args->bias->type == DATA_FLOAT) && (bitpix == BYTE_IMG)) {
							soper(args->bias, USHRT_MAX_SINGLE / UCHAR_MAX_SINGLE, OPER_MUL, TRUE);
						}
					} else {
						retvalue = 1;
						free(args->bias);
						break;
					}
				}
			} else if (g_str_has_prefix(word[i], "-dark=")) {
				args->dark = calloc(1, sizeof(fits));
				if (!readfits(word[i] + 6, args->dark, NULL, !com.pref.force_to_16bit)) {
					args->use_dark = TRUE;
					// if input is 8b, we assume 32b master needs to be rescaled
					if ((args->dark->type == DATA_FLOAT) && (bitpix == BYTE_IMG)) {
						soper(args->dark, USHRT_MAX_SINGLE / UCHAR_MAX_SINGLE, OPER_MUL, TRUE);
					}
				} else {
					retvalue = 1;
					free(args->dark);
					break;
				}
			} else if (g_str_has_prefix(word[i], "-flat=")) {
				args->flat = calloc(1, sizeof(fits));
				if (!readfits(word[i] + 6, args->flat, NULL, !com.pref.force_to_16bit)) {
					args->use_flat = TRUE;
					// no need to deal with bitdepth conversion as flat is just a division (unlike darks which need to be on same scale)
				} else {
					retvalue = 1;
					free(args->flat);
					break;
				}
			} else if (g_str_has_prefix(word[i], "-prefix=")) {
				char *current = word[i], *value;
				value = current + 8;
				if (value[0] == '\0') {
					siril_log_message(_("Missing argument to %s, aborting.\n"), current);
					retvalue = 1;
					break;
				}
				args->ppprefix = strdup(value);
			} else if (!strcmp(word[i], "-opt")) {
				if (bitpix == BYTE_IMG) {
					siril_log_color_message(_("Dark optimization: This process cannot be applied to 8b images\n"), "red");
					retvalue = 1;
					break;
				}
				args->use_dark_optim = TRUE;
			} else if (!strcmp(word[i], "-fix_xtrans")) {
				args->fix_xtrans = TRUE;
			} else if (!strcmp(word[i], "-cfa")) {
				args->is_cfa = TRUE;
			} else if (!strcmp(word[i], "-debayer")) {
				args->debayer = TRUE;
			} else if (!strcmp(word[i], "-equalize_cfa")) {
				args->equalize_cfa = TRUE;
			} else if (seq && !strcmp(word[i], "-fitseq")) {
				args->output_seqtype = SEQ_FITSEQ;
			} else if (g_str_has_prefix(word[i], "-cc=")) {
				char *current = word[i], *value;
				value = current + 4;
				args->use_cosmetic_correction = TRUE;// dy default, CC is not activated
				if (value[0] == '\0') {
					siril_log_message(_("Missing argument to %s, aborting.\n"), current);
					retvalue = 1;
					break;
				}
				if (!strcmp(value, "dark")) {
					if (!args->use_dark){
						siril_log_message(_("You must specify a masterdark with -dark= before activating this option, aborting.\n"));
						retvalue = 1;
						break;
					}
					args->cc_from_dark = TRUE;
					//either we use the default sigmas or we try to read the next two checking for sigma low and high
					if (word[i + 1] && word[i + 2] && (args->sigma[0] = g_ascii_strtod(word[i + 1], NULL)) < 0.0
							&& (args->sigma[1] = g_ascii_strtod(word[i + 2], NULL)) < 0.0) {
						i+= 2;
					} 
					if (args->sigma[0] == 0) args->sigma[0] = -1.00;
					if (args->sigma[1] == 0) args->sigma[1] = -1.00;
					if (args->sigma[0] > 0)
						siril_log_message(_("Cosmetic correction from masterdark: using sigma %.2lf for cold pixels.\n"), args->sigma[0]);
					else
						siril_log_message(_("Cosmetic correction from masterdark: deactivated for cold pixels.\n"));
					if (args->sigma[1] > 0)
						siril_log_message(_("Cosmetic correction from masterdark: using sigma %.2lf for hot pixels.\n"), args->sigma[1]);
					else
						siril_log_message(_("Cosmetic correction from masterdark: deactivated for hot pixels.\n"));
				} else if (!strcmp(value, "bpm")) {
					if (word[i + 1] && word[i + 1][0] != '\0') {
						args->bad_pixel_map_file = g_file_new_for_path(word[i + 1]);
						if (!check_for_cosme_file_sanity(args->bad_pixel_map_file)) {
							g_object_unref(args->bad_pixel_map_file);
							args->bad_pixel_map_file = NULL;
							siril_log_message(_("Could not open file %s, aborting.\n"), word[i + 1]);
							retvalue = 1;
							break;
						} else {
							siril_log_message(_("Cosmetic correction from Bad Pixel Map: %s.\n"), word[i + 1]);
							i++;
						}
					} else {
						siril_log_message(_("You must specify a bad pixel map file with -cc=bpm option, aborting.\n"));
						retvalue = 1;
						break;
					}
				} else {
					siril_log_message(_("argument %s, aborting.\n"), word[i + 1]);
					retvalue = 1;
					break;
				}
			}
		}
	}

prepro_parse_end:
	clearfits(&reffit);
	if (retvalue) {
		free(args);
		return NULL;
	}
	return args;
}

int process_preprocess(int nb) {
	if (word[1][0] == '\0')
		return -1;

	sequence *seq = load_sequence(word[1], NULL);
	if (!seq)
		return 1;

	struct preprocessing_data *args = parse_preprocess_args(nb, seq);
	if (!args)
		return 1;

	siril_log_color_message(_("Preprocessing...\n"), "green");
	gettimeofday(&args->t_start, NULL);
	args->autolevel = TRUE;
	args->normalisation = 1.0f;	// will be updated anyway
	args->allow_32bit_output = (args->output_seqtype == SEQ_REGULAR
			|| args->output_seqtype == SEQ_FITSEQ) && !com.pref.force_to_16bit;

	start_sequence_preprocessing(args);
	return 0;
}

int process_preprocess_single(int nb) {
	if (word[1][0] == '\0')
		return -1;

	struct preprocessing_data *args = parse_preprocess_args(nb, NULL);
	if (!args)
		return 1;

	siril_log_color_message(_("Preprocessing...\n"), "green");
	gettimeofday(&args->t_start, NULL);
	args->autolevel = TRUE;
	args->normalisation = 1.0f;	// will be updated anyway
	args->allow_32bit_output = !com.pref.force_to_16bit;

	return preprocess_given_image(word[1], args);
}

int process_set_32bits(int nb) {
	com.pref.force_to_16bit = word[0][3] == '1';
	if (com.pref.force_to_16bit)
		siril_log_message(_("16-bit per channel in processed images mode is active\n"));
	else siril_log_message(_("32-bit per channel in processed images mode is active\n"));
	writeinitfile();
	if (!com.script)
		set_GUI_misc();
	return 0;
}

int process_set_compress(int nb) {
	gboolean compress = g_ascii_strtoull(word[1], NULL, 10) == 1;
	int method = 0;
	double q = 16.0, hscale= 4.0;

	if (compress) {
		if (!word[2] || !word[3] || (!g_str_has_prefix(word[2], "-type="))) {
			siril_log_message(_("Please specify the type of compression and quantization value.\n"));
			return 1;
		}
		gchar *comp = NULL;
		if (!g_ascii_strncasecmp(word[2] + 6, "rice", 4)) {
			method = RICE_COMP;
			comp = g_strdup("rice");
		} else if (!g_ascii_strncasecmp(word[2] + 6, "gzip1", 5)) {
			method = GZIP1_COMP;
			comp = g_strdup("GZIP1");
		} else if (!g_ascii_strncasecmp(word[2] + 6, "gzip2", 5))  {
			method = GZIP2_COMP;
			comp = g_strdup("GZIP2");
		} /*else if (!g_ascii_strncasecmp(word[2] + 6, "hcompress", 9)) {
			method = HCOMPRESS_COMP;
			if (!word[4]) {
				siril_log_message(_("Please specify the value of hcompress scale factor.\n"));
				g_free(comp);
				return 1;
			}
			hscale = g_ascii_strtod(word[4], NULL);
			comp = g_strdup_printf("hcompress (scale factor = %.2lf) ", hscale);
		}*/ else {
//			siril_log_message(_("Wrong type of compression. Choices are rice, gzip1, gzip2 or hcompress\n"));
			siril_log_message(_("Wrong type of compression. Choices are rice, gzip1, gzip2\n"));
			return 1;
		}
		if (!word[3]) {
			siril_log_message(_("Please specify the value of quantization.\n"));
			g_free(comp);
			return 1;
		}
		q = g_ascii_strtod(word[3], NULL);
		if (q == 0.0 && (method == RICE_COMP || (method == HCOMPRESS_COMP))) {
			siril_log_message(_("Quantization can only be equal to 0 for GZIP1 and GZIP2 algorithms.\n"));
			return 1;
		}
		siril_log_message(_("Compression enabled with the %s algorithm and a quantization value of %.2lf\n"), comp, q);
		g_free(comp);
	} else {
		siril_log_message(_("No compression enabled.\n"));
	}
	com.pref.comp.fits_enabled = compress;
	com.pref.comp.fits_method = method;
	com.pref.comp.fits_quantization = q;
	com.pref.comp.fits_hcompress_scale = hscale;
	if (!com.script)
		set_GUI_compression();
	writeinitfile();
	return 0;
}

#ifdef _OPENMP
int process_set_cpu(int nb){
	int proc_in, proc_out, proc_max;

	proc_in = g_ascii_strtoull(word[1], NULL, 10);
	proc_max = omp_get_num_procs();
	if (proc_in > proc_max || proc_in < 1) {
		siril_log_message(_("Number of logical processors MUST be greater "
				"than 0 and lower or equal to %d.\n"), proc_max);
		return 1;
	}
	omp_set_num_threads(proc_in);

#pragma omp parallel
	{
		proc_out = omp_get_num_threads();
	}

	gchar *str = ngettext("Using now %d logical processor\n", "Using now %d logical processors\n", proc_out);
	str = g_strdup_printf(str, proc_out);
	siril_log_message(str);
	g_free(str);

	com.max_thread = proc_out;
	if (!com.script)
		update_spinCPU(0);

	return 0;
}
#endif

int process_set_mem(int nb){
	double ratio = g_ascii_strtod(word[1], NULL);
	if (ratio < 0.05 || ratio > 4.0) {
		siril_log_message(_("The accepted range for the ratio of memory used for stacking is [0.05, 4], with values below the available memory recommended\n"));
		return 1;
	}
	if (ratio > 1.0) {
		siril_log_message(_("Setting the ratio of memory used for stacking above 1 will require the use of on-disk memory, which can be very slow and is unrecommended (%g requested)\n"), ratio);
	}
	com.pref.stack.memory_ratio = ratio;
	com.pref.stack.mem_mode = RATIO;
	writeinitfile();
	siril_log_message(_("Usable memory for stacking changed to %g\n"), ratio);
	if (!com.script)
		set_GUI_misc();
	return 0;
}

int process_help(int nb){
	command *current = commands;
	siril_log_message(_("********* LIST OF AVAILABLE COMMANDS *********\n"));
	while (current->process) {
		siril_log_message("%s\n", current->usage);
		current++;
	}
	siril_log_message(_("********* END OF THE LIST *********\n"));
	return 0;
}

int process_exit(int nb){
	gtk_main_quit();
	return 0;
}

int process_extract(int nb) {
	int Nbr_Plan, maxplan, mins;
	
	if (!single_image_is_loaded()) {
		PRINT_NOT_FOR_SEQUENCE;
		return 1;
	}

	Nbr_Plan = g_ascii_strtoull(word[1], NULL, 10);

	mins = min (gfit.rx, gfit.ry);
	maxplan = log(mins) / log(2) - 2;

	if ( Nbr_Plan > maxplan ){
		siril_log_message(_("Wavelet: maximum number of plans for this image size is %d\n"),
				maxplan);
		return 1;
	}
	
	struct wavelets_filter_data *args = malloc(sizeof(struct wavelets_filter_data));

	args->Type = TO_PAVE_BSPLINE;
	args->Nbr_Plan = Nbr_Plan;
	args->fit = &gfit;
	start_in_new_thread(extract_plans, args);

	return 0;
}

int process_reloadscripts(int nb){
	return refresh_scripts(FALSE, NULL);
}


int process_requires(int nb) {
	gchar **version, **required;
	gint major, minor, micro;
	gint req_major, req_minor, req_micro;

	version = g_strsplit(PACKAGE_VERSION, ".", 3);
	required = g_strsplit(word[1], ".", 3);

	if (g_strv_length(required) != 3) {
		siril_log_color_message(_("Required version is not correct.\n"), "red");

		g_strfreev(version);
		g_strfreev(required);
		return 1;
	}

	major = g_ascii_strtoull(version[0], NULL, 10);
	minor = g_ascii_strtoull(version[1], NULL, 10);
	micro = g_ascii_strtoull(version[2], NULL, 10);

	req_major = g_ascii_strtoull(required[0], NULL, 10);
	req_minor = g_ascii_strtoull(required[1], NULL, 10);
	req_micro = g_ascii_strtoull(required[2], NULL, 10);

	g_strfreev(version);
	g_strfreev(required);

	if ((major > req_major || (major == req_major && minor > req_minor)
			|| (major == req_major && minor == req_minor && micro >= req_micro))) {
		// no need to output something in script conditions
		if (!com.script) {
			siril_log_message(_("The required version of Siril is ok.\n"));
		}
		return 0;
	} else {
		if (!com.script) {
			siril_log_color_message(_("A newer version of Siril is required, please update your version.\n"), "red");
		} else {
			siril_log_color_message(_("The script you are executing requires a newer version of Siril to run (%s), aborting.\n"), "red", word[1]);
		}
		return 1;
	}
}

int process_boxselect(int nb){
	if (get_thread_run()) {
		PRINT_ANOTHER_THREAD_RUNNING;
		return 1;
	}

	if (!(single_image_is_loaded() || sequence_is_loaded())) {
		PRINT_LOAD_IMAGE_FIRST;
		return 1;
	}

	/* first case: no argument, printing current selection */
	if (nb == 1) {
		if (com.selection.w > 0 && com.selection.h > 0)
			siril_log_message(_("Current selection [x, y, w, h]: %d %d %d %d\n"),
					com.selection.x, com.selection.y,
					com.selection.w, com.selection.h);
		else siril_log_message(_("No current selection in image\n"));
		return 0;
	}

	/* second case: clearing the selection */
	if (nb > 1 && !strcmp(word[1], "-clear")) {
		if (nb > 2) {
			siril_log_message(_("Too many arguments to boxselect, use either -clear or the coordinates, not both.\n"));
			return 1;
		}
		delete_selected_area();
		siril_log_message(_("Selected area in image was cleared\n"));
		return 0;
	}

	/* third case: setting a new selection */
	if (nb != 5) {
		siril_log_message(_("Please specify x, y, w and h, aborting\n"));
		return 1;
	}

	gboolean parse_error = FALSE;
	int x, y, w, h;
	char *end;
	x = g_ascii_strtoull(word[1], &end, 10);
	if (word[1] == end) parse_error = TRUE;
	y = g_ascii_strtoull(word[2], &end, 10);
	if (word[2] == end) parse_error = TRUE;
	w = g_ascii_strtoull(word[3], &end, 10);
	if (word[3] == end) parse_error = TRUE;
	h = g_ascii_strtoull(word[4], &end, 10);
	if (word[4] == end) parse_error = TRUE;
	if (parse_error || w == 0 || h == 0) {
		siril_log_message(_("Please specify x, y, w and h, aborting\n"));
		return 1;
	}
	if (x+w > gfit.rx || y+h > gfit.ry) {
		siril_log_message(_("The provided coordinates are outside the dimension of the currently loaded image (%d x %d).\n"), gfit.rx, gfit.ry);
		return 1;
	}

	if (com.selection.w > 0 && com.selection.h > 0)
		siril_log_message(_("Overriding previous selection\n"));

	com.selection.x = x;
	com.selection.y = y;
	com.selection.w = w;
	com.selection.h = h;
	siril_log_message(_("Current selection [x, y, w, h]: %d %d %d %d\n"), x, y, w, h);
	if (!com.script)
		new_selection_zone();
	return 0;
}<|MERGE_RESOLUTION|>--- conflicted
+++ resolved
@@ -2544,16 +2544,10 @@
 		apply_background_extraction_to_sequence(args);
 	} else {
 		set_cursor_waiting(TRUE);
-<<<<<<< HEAD
-
 		generate_background_samples(samples, tolerance);
-		remove_gradient_from_image(0, (poly_order) (degree - 1), TRUE);
-
-=======
-		generate_background_samples(20, 1.0);
 		/* TODO: add new interpolation algorithm */
-		remove_gradient_from_image(0, (poly_order) (degree - 1), 0.0, TRUE, INTER_POLY, com.max_thread);
->>>>>>> 9215d8d1
+		remove_gradient_from_image(0, (poly_order) (degree - 1), 0.0, TRUE, BACKGROUND_INTER_POLY, com.max_thread);
+
 		free_background_sample_list(com.grad_samples);
 		com.grad_samples = NULL;
 		notify_gfit_modified();
