/*
 * This file is part of Siril, an astronomy image processor.
 * Copyright (C) 2005-2011 Francois Meyer (dulle at free.fr)
 * Copyright (C) 2012-2022 team free-astro (see more in AUTHORS file)
 * Reference site is https://free-astro.org/index.php/Siril
 *
 * Siril is free software: you can redistribute it and/or modify
 * it under the terms of the GNU General Public License as published by
 * the Free Software Foundation, either version 3 of the License, or
 * (at your option) any later version.
 *
 * Siril is distributed in the hope that it will be useful,
 * but WITHOUT ANY WARRANTY; without even the implied warranty of
 * MERCHANTABILITY or FITNESS FOR A PARTICULAR PURPOSE. See the
 * GNU General Public License for more details.
 *
 * You should have received a copy of the GNU General Public License
 * along with Siril. If not, see <http://www.gnu.org/licenses/>.
*/

#include <stdint.h>
#include <stdio.h>
#include <stdlib.h>
#include <unistd.h>
#include <dirent.h>
#include <math.h>
#include <string.h>
#include <gsl/gsl_histogram.h>
#include <sys/types.h>
#include <sys/stat.h>
#include <opencv2/core/version.hpp>
#include <glib.h>
#include <libgen.h>
#ifdef _WIN32
#include <windows.h>
#include <tchar.h>
#endif

#include "core/siril.h"
#include "core/proto.h"
#include "core/arithm.h"
#include "core/undo.h"
#include "core/initfile.h"
#include "core/preprocess.h"
#include "core/processing.h"
#include "core/sequence_filtering.h"
#include "core/OS_utils.h"
#include "io/conversion.h"
#include "io/image_format_fits.h"
#include "io/sequence.h"
#include "io/single_image.h"
#include "gui/utils.h"
#include "gui/callbacks.h"
#include "gui/PSF_list.h"
#include "gui/histogram.h"
#include "gui/plot.h"
#include "gui/progress_and_log.h"
#include "gui/image_display.h"
#include "gui/image_interactions.h"
#include "gui/linear_match.h"
#include "gui/sequence_list.h"
#include "gui/siril_preview.h"
#include "gui/script_menu.h"
#include "gui/registration_preview.h"
#include "filters/asinh.h"
#include "filters/banding.h"
#include "filters/clahe.h"
#include "filters/cosmetic_correction.h"
#include "filters/deconv.h"
#include "filters/median.h"
#include "filters/mtf.h"
#include "filters/fft.h"
#include "filters/rgradient.h"
#include "filters/saturation.h"
#include "filters/scnr.h"
#include "filters/wavelets.h"
#include "algos/PSF.h"
#include "algos/star_finder.h"
#include "algos/Def_Math.h"
#include "algos/Def_Wavelet.h"
#include "algos/background_extraction.h"
#include "algos/ccd-inspector.h"
#include "algos/demosaicing.h"
#include "algos/extraction.h"
#include "algos/colors.h"
#include "algos/quality.h"
#include "algos/noise.h"
#include "algos/statistics.h"
#include "algos/sorting.h"
#include "algos/siril_wcs.h"
#include "algos/geometry.h"
#include "opencv/opencv.h"
#include "stacking/stacking.h"
#include "stacking/sum.h"
#include "registration/registration.h"
#include "registration/matching/match.h"
#include "algos/fix_xtrans_af.h"
#include "algos/annotate.h"

#include "command.h"
#include "command_def.h"
#include "command_list.h"
#include "command_line_processor.h"

#define PRINT_LOAD_IMAGE_FIRST siril_log_message(_("Load an image or a sequence first.\n"))
#define PRINT_NOT_FOR_SEQUENCE siril_log_message(_("Single image must be loaded, and this command cannot be applied on a sequence.\n"))
#define PRINT_NOT_FOR_SINGLE siril_log_message(_("This command can only be used when a sequence is loaded.\n"))
#define PRINT_NOT_FOR_MONO siril_log_message(_("This command cannot be applied on monochrome images.\n"))
#define PRINT_NOT_FOR_RGB siril_log_message(_("This command cannot be applied on rgb images.\n"))
#define PRINT_FOR_CFA_IMAGE PRINT_NOT_FOR_RGB; siril_log_message(_("Make sure your image is in CFA mode.\n"))

char *word[MAX_COMMAND_WORDS];	// NULL terminated

int process_load(int nb){
	char filename[256];
	
	strncpy(filename, word[1], 250);
	filename[250] = '\0';
	
	for (int i = 1; i < nb - 1; ++i) {
		strcat(filename, " ");
		strcat(filename, word[i + 1]);
	}
	expand_home_in_filename(filename, 256);

	int retval = open_single_image(filename);
	return (retval < 0);
}

int process_satu(int nb){
	if (get_thread_run()) {
		PRINT_ANOTHER_THREAD_RUNNING;
		return 1;
	}
	if (!single_image_is_loaded()) {
		PRINT_NOT_FOR_SEQUENCE;
		return 1;
	}
	if (!isrgb(&gfit)) {
		PRINT_NOT_FOR_MONO;
		return 1;
	}

	struct enhance_saturation_data *args = malloc(sizeof(struct enhance_saturation_data));
	
	args->coeff = g_ascii_strtod(word[1], NULL);

	args->input = &gfit;
	args->output = &gfit;
	args->h_min = 0.0;
	args->h_max = 360.0;
	args->background_factor = 1.0;

	set_cursor_waiting(TRUE);
	enhance_saturation(args);

	adjust_cutoff_from_updated_gfit();
	redraw(REMAP_ALL);
	redraw_previews();
	set_cursor_waiting(FALSE);

	return 0;
}

int process_save(int nb){
	if (!sequence_is_loaded() && !single_image_is_loaded())
		return 1;

	gchar *filename = g_strdup(word[1]);
	set_cursor_waiting(TRUE);
	gfit.lo = gui.lo;
	gfit.hi = gui.hi;
	int retval = savefits(filename, &gfit);
	set_precision_switch();
	set_cursor_waiting(FALSE);
	g_free(filename);
	return retval;
}

int process_savebmp(int nb){
	if (!single_image_is_loaded()) {
		PRINT_NOT_FOR_SEQUENCE;
		return 1;
	}

	gchar *filename = g_strdup_printf("%s.bmp", word[1]);

	set_cursor_waiting(TRUE);
	savebmp(filename, &gfit);
	set_cursor_waiting(FALSE);
	g_free(filename);
	return 0;
}

#ifdef HAVE_LIBJPEG
int process_savejpg(int nb){
	if (!single_image_is_loaded()) {
		PRINT_NOT_FOR_SEQUENCE;
		return 1;
	}

	int quality = 100;
	
	if ((nb == 3) && g_ascii_strtoull(word[2], NULL, 10) <= 100 && g_ascii_strtoull(word[2], NULL, 10) > 0)
		quality = g_ascii_strtoull(word[2], NULL, 10);

	gchar *filename = g_strdup_printf("%s.jpg", word[1]);

	set_cursor_waiting(TRUE);
	savejpg(filename, &gfit, quality);
	set_cursor_waiting(FALSE);
	g_free(filename);
	return 0;
}
#endif

#ifdef HAVE_LIBPNG
int process_savepng(int nb){
	if (!single_image_is_loaded()) {
		PRINT_NOT_FOR_SEQUENCE;
		return 1;
	}

	gchar *filename = g_strdup_printf("%s.png", word[1]);

	set_cursor_waiting(TRUE);
	uint32_t bytes_per_sample = gfit.orig_bitpix != BYTE_IMG ? 2 : 1;
	savepng(filename, &gfit, bytes_per_sample, gfit.naxes[2] == 3);
	set_cursor_waiting(FALSE);
	g_free(filename);
	return 0;
}
#endif

#ifdef HAVE_LIBTIFF
int process_savetif(int nb){
	if (!single_image_is_loaded()) {
		PRINT_NOT_FOR_SEQUENCE;
		return 1;
	}

	uint16_t bitspersample = 16;

	if (strcasecmp(word[0], "savetif8") == 0)
		bitspersample = 8;
	else if (strcasecmp(word[0], "savetif32") == 0)
		bitspersample = 32;
	gchar *filename = g_strdup_printf("%s.tif", word[1]);
	set_cursor_waiting(TRUE);
	savetif(filename, &gfit, bitspersample);
	set_cursor_waiting(FALSE);
	g_free(filename);
	return 0;
}
#endif

int process_savepnm(int nb){
	if (!single_image_is_loaded()) {
		PRINT_NOT_FOR_SEQUENCE;
		return 1;
	}

	saveNetPBM(word[1], &gfit);
	return 0;
}

int process_imoper(int nb){
	if (!single_image_is_loaded()) {
		PRINT_NOT_FOR_SEQUENCE;
		return 1;
	}
	fits fit = { 0 };

	if (readfits(word[1], &fit, NULL, !com.pref.force_to_16bit)) return -1;

	image_operator oper;
	switch (word[0][1]) {
		case 'a':
		case 'A':
			oper = OPER_ADD;
			break;
		case 's':
		case 'S':
			oper = OPER_SUB;
			break;
		case 'm':
		case 'M':
			oper = OPER_MUL;
			break;
		case 'd':
		case 'D':
			oper = OPER_DIV;
			break;
		default:
			siril_log_color_message(_("Could not understand the requested operator\n"), "red");
			clearfits(&fit);
			return 1;
	}
	int retval = imoper(&gfit, &fit, oper, !com.pref.force_to_16bit);

	clearfits(&fit);
	adjust_cutoff_from_updated_gfit();
	redraw(REMAP_ALL);
	redraw_previews();
	return retval;
}

int process_addmax(int nb){
	if (!single_image_is_loaded()) {
		PRINT_NOT_FOR_SEQUENCE;
		return 1;
	}

	fits fit = { 0 };

	if (readfits(word[1], &fit, NULL, gfit.type == DATA_FLOAT))
		return -1;
	if (addmax(&gfit, &fit) == 0) {
		adjust_cutoff_from_updated_gfit();
		redraw(REMAP_ALL);
		redraw_previews();
	}
	clearfits(&fit);
	return 0;
}

int process_fdiv(int nb){
	// combines an image division and a scalar multiplication.
	if (!single_image_is_loaded()) {
		PRINT_NOT_FOR_SEQUENCE;
		return 1;
	}

	fits fit = { 0 };
	float norm = g_ascii_strtod(word[2], NULL);

	if (readfits(word[1], &fit, NULL, !com.pref.force_to_16bit)) return -1;
	siril_fdiv(&gfit, &fit, norm, TRUE);

	clearfits(&fit);
	adjust_cutoff_from_updated_gfit();
	redraw(REMAP_ALL);
	redraw_previews();
	return 0;
}

int process_fmul(int nb){
	if (!single_image_is_loaded()) {
		PRINT_NOT_FOR_SEQUENCE;
		return 1;
	}
	gboolean from8b = (gfit.orig_bitpix == BYTE_IMG); // get orig bitdepth of 8b before it gets converted to 32b by soper

	float coeff = g_ascii_strtod(word[1], NULL);
	if (coeff <= 0.f) {
		siril_log_message(_("Multiplying by a coefficient less than or equal to 0 is not possible.\n"));
		return 1;
	}
	soper(&gfit, coeff, OPER_MUL, TRUE);
	if (from8b) { // image is now 32b, need to reset slider max and update hi/lo
		invalidate_stats_from_fit(&gfit);
		image_find_minmax(&gfit);
		gfit.hi = (WORD)(gfit.maxi * USHRT_MAX_SINGLE);
		gfit.lo = (WORD)(gfit.mini * USHRT_MAX_SINGLE);
		set_cutoff_sliders_max_values();
	}

	adjust_cutoff_from_updated_gfit();
	redraw(REMAP_ALL);
	redraw_previews();
	return 0;
}

int process_entropy(int nb){
	if (!single_image_is_loaded()) {
		PRINT_NOT_FOR_SEQUENCE;
		return 1;
	}

	rectangle area;
	float e = 0.f;

	if (com.selection.w > 0 && com.selection.h > 0) {
		memcpy(&area, &com.selection, sizeof(rectangle));
		for (int c = 0; c < gfit.naxes[2]; c++)
			e += entropy(&gfit, c, &area, NULL);
	}
	else {
		for (int c = 0; c < gfit.naxes[2]; c++)
			e += entropy(&gfit, c, NULL, NULL);
	}
	siril_log_message(_("Entropy: %.3f\n"), e);
	return 0;
}

int process_gauss(int nb){
	if (!single_image_is_loaded()) {
		PRINT_NOT_FOR_SEQUENCE;
		return 1;
	}

	unsharp(&gfit, g_ascii_strtod(word[1], NULL), 0.0, TRUE);
	adjust_cutoff_from_updated_gfit();
	redraw(REMAP_ALL);
	redraw_previews();
	return 0;
}

int process_grey_flat(int nb) {
	if (!single_image_is_loaded()) {
		PRINT_NOT_FOR_SEQUENCE;
		return 1;
	}

	if (isrgb(&gfit)) {
		PRINT_FOR_CFA_IMAGE;
		return 1;
	}

	compute_grey_flat(&gfit);
	adjust_cutoff_from_updated_gfit();
	redraw(REMAP_ALL);
	redraw_previews();

	return 0;
}

int process_rl(int nb) {
	if (!single_image_is_loaded()) {
		PRINT_NOT_FOR_SEQUENCE;
		return 1;
	}

	double sigma, corner;
	int iter;

	sigma = g_ascii_strtod(word[1], NULL);
	corner = g_ascii_strtod(word[2], NULL);
	iter = g_ascii_strtoull(word[3], NULL, 10);

	if (sigma < 0.4 || sigma > 2.0) {
		siril_log_message(_("Sigma must be between [0.4, 2.0]\n"));
		return 1;
	}

	if (corner < -0.5 || corner > 0.5) {
		siril_log_message(_("Corner radius boost must be between [-0.5, 0.5]\n"));
		return 1;
	}

	if (iter <= 0) {
		siril_log_message(_("Number of iterations must be > 0.\n"));
		return 1;
	}

	if (get_thread_run()) {
		PRINT_ANOTHER_THREAD_RUNNING;
		return 1;
	}

	struct deconv_data *args = malloc(sizeof(struct deconv_data));

	args->fit = &gfit;
	if (args->fit->type == DATA_USHORT) {
		args->clip = (args->fit->maxi <= 0) ? USHRT_MAX_DOUBLE : args->fit->maxi;
	} else {
		args->clip = (args->fit->maxi <= 0) ? USHRT_MAX_DOUBLE : args->fit->maxi * USHRT_MAX_DOUBLE;
	}
	args->auto_contrast_threshold = TRUE;
	args->sigma = sigma;
	args->corner_radius = corner;
	args->iterations = (size_t)iter;
	args->auto_limit = TRUE;

	start_in_new_thread(RTdeconv, args);

	return 0;
}

int process_unsharp(int nb) {
	if (!single_image_is_loaded()) {
		PRINT_NOT_FOR_SEQUENCE;
		return 1;
	}

	unsharp(&(gfit), g_ascii_strtod(word[1], NULL), g_ascii_strtod(word[2], NULL), TRUE);
	adjust_cutoff_from_updated_gfit();
	redraw(REMAP_ALL);
	redraw_previews();
	return 0;
}

int process_crop(int nb) {
	if (!single_image_is_loaded()) {
		PRINT_NOT_FOR_SEQUENCE;
		return 1;
	}
	if (is_preview_active()) {
		siril_log_message(_("It is impossible to crop the image when a filter with preview session is active. "
						"Please consider to close the filter dialog first.\n"));
		return 1;
	}


	rectangle area;
	if ((!com.selection.h) || (!com.selection.w)) {
		if (nb == 5) {
			if (g_ascii_strtoull(word[1], NULL, 10) < 0 || g_ascii_strtoull(word[2], NULL, 10) < 0) {
				siril_log_message(_("Crop: x and y must be positive values.\n"));
				return 1;
			}
			if (g_ascii_strtoull(word[3], NULL, 10) <= 0 || g_ascii_strtoull(word[4], NULL, 10) <= 0) {
				siril_log_message(_("Crop: width and height must be greater than 0.\n"));
				return 1;
			}
			if (g_ascii_strtoull(word[1], NULL, 10) + g_ascii_strtoull(word[3], NULL, 10) > gfit.rx || g_ascii_strtoull(word[2], NULL, 10) + g_ascii_strtoull(word[4], NULL, 10) > gfit.ry) {
				siril_log_message(_("Crop: width and height, respectively, must be less than %d and %d.\n"), gfit.rx,gfit.ry);
				return 1;
			}
			area.x = g_ascii_strtoull(word[1], NULL, 10);
			area.y = g_ascii_strtoull(word[2], NULL, 10);
			area.w = g_ascii_strtoull(word[3], NULL, 10);
			area.h = g_ascii_strtoull(word[4], NULL, 10);
		}
		else {
			siril_log_message(_("Crop: select a region or provide x, y, width, height\n"));
			return 1;
		}
	} else {
		memcpy(&area, &com.selection, sizeof(rectangle));
	}

	crop(&gfit, &area);
	delete_selected_area();
	reset_display_offset();
	adjust_cutoff_from_updated_gfit();
	update_zoom_label();
	redraw(REMAP_ALL);
	redraw_previews();
	
	return 0;
}

int process_cd(int nb) {
	char filename[256];
	int retval;

	g_strlcpy(filename, word[1], 250);

	expand_home_in_filename(filename, 256);
	retval = siril_change_dir(filename, NULL);
	if (!retval) {
		writeinitfile();
		if (!com.script) {
			set_GUI_CWD();
		}
	}
	return retval;
}

int process_wrecons(int nb) {
	if (!single_image_is_loaded()) {
		PRINT_NOT_FOR_SEQUENCE;
		return 1;
	}

	float coef[7];
	char *File_Name_Transform[3] = { "r_rawdata.wave", "g_rawdata.wave",
			"b_rawdata.wave" }, *dir[3];

	int nb_chan = gfit.naxes[2];

	g_assert(nb_chan == 1 || nb_chan == 3);

	const char *tmpdir = g_get_tmp_dir();

	for (int i = 0; i < nb - 1; ++i) {
		coef[i] = g_ascii_strtod(word[i + 1], NULL);
	}

	for (int i = 0; i < nb_chan; i++) {
		dir[i] = g_build_filename(tmpdir, File_Name_Transform[i], NULL);
		if (gfit.type == DATA_USHORT) {
			wavelet_reconstruct_file(dir[i], coef, gfit.pdata[i]);
		} else if (gfit.type == DATA_FLOAT) {
			wavelet_reconstruct_file_float(dir[i], coef, gfit.fpdata[i]);
		}
		else return 1;
		g_free(dir[i]);
	}

	adjust_cutoff_from_updated_gfit();
	redraw(REMAP_ALL);
	redraw_previews();
	return 0;
}

int process_wavelet(int nb) {
	if (!single_image_is_loaded()) {
		PRINT_NOT_FOR_SEQUENCE;
		return 1;
	}

	char *File_Name_Transform[3] = { "r_rawdata.wave", "g_rawdata.wave",
			"b_rawdata.wave" }, *dir[3];

	int Type_Transform, Nbr_Plan, maxplan, mins, chan, nb_chan;

	const char* tmpdir = g_get_tmp_dir();

	Nbr_Plan = g_ascii_strtoull(word[1], NULL, 10);
	Type_Transform = g_ascii_strtoull(word[2], NULL, 10);
	
	nb_chan = gfit.naxes[2];
	g_assert(nb_chan <= 3);

	mins = min (gfit.rx, gfit.ry);
	maxplan = log(mins) / log(2) - 2;

	if ( Nbr_Plan > maxplan ){
		siril_log_message(_("Wavelet: maximum number of plans for this image size is %d\n"),
				maxplan);
		return 1;
	}

	if(Type_Transform != TO_PAVE_LINEAR && Type_Transform != TO_PAVE_BSPLINE){
		siril_log_message(_("Wavelet: type must be %d or %d\n"), TO_PAVE_LINEAR, TO_PAVE_BSPLINE);
		return 1;
	}

	if (gfit.type == DATA_USHORT) {
		float *Imag = f_vector_alloc(gfit.rx * gfit.ry);
		if (!Imag) {
			PRINT_ALLOC_ERR;
			return 1;
		}

		for (chan = 0; chan < nb_chan; chan++) {
			dir[chan] = g_build_filename(tmpdir, File_Name_Transform[chan], NULL);
			wavelet_transform_file(Imag, gfit.ry, gfit.rx, dir[chan],
					Type_Transform, Nbr_Plan, gfit.pdata[chan]);
			g_free(dir[chan]);
		}

		free(Imag);
	} else if (gfit.type == DATA_FLOAT) {
		for (chan = 0; chan < nb_chan; chan++) {
			dir[chan] = g_build_filename(tmpdir, File_Name_Transform[chan], NULL);
			wavelet_transform_file_float(gfit.fpdata[chan], gfit.ry, gfit.rx, dir[chan],
					Type_Transform, Nbr_Plan);
			g_free(dir[chan]);
		}
	}
	else return 1;
	return 0;
}

int process_log(int nb){
	if (!single_image_is_loaded()) {
		PRINT_NOT_FOR_SEQUENCE;
		return 1;
	}

	loglut(&gfit);
	adjust_cutoff_from_updated_gfit();
	redraw(REMAP_ALL);
	redraw_previews();
	return 0;
}

int process_linear_match(int nb) {
	if (!single_image_is_loaded()) {
		PRINT_NOT_FOR_SEQUENCE;
		return 1;
	}
	fits ref = { 0 };
	double a[3] = { 0.0 }, b[3] = { 0.0 };
	double low = g_ascii_strtod(word[2], NULL);
	double high = g_ascii_strtod(word[3], NULL);
	if (readfits(word[1], &ref, NULL, gfit.type == DATA_FLOAT))
		return 1;
	if (!find_linear_coeff(&gfit, &ref, low, high, a, b, NULL)) {
		set_cursor_waiting(TRUE);
		apply_linear_to_fits(&gfit, a, b);

		adjust_cutoff_from_updated_gfit();
		redraw(REMAP_ALL);
		redraw_previews();
		set_cursor_waiting(FALSE);
	}
	clearfits(&ref);
	return 0;
}

int process_asinh(int nb) {
	if (!single_image_is_loaded()) {
		PRINT_NOT_FOR_SEQUENCE;
		return 1;
	}

	double beta = g_ascii_strtod(word[1], NULL);

	set_cursor_waiting(TRUE);
	asinhlut(&gfit, beta, 0, FALSE);
	adjust_cutoff_from_updated_gfit();
	redraw(REMAP_ALL);
	redraw_previews();
	set_cursor_waiting(FALSE);
	return 0;
}

int process_clahe(int nb) {
	if (get_thread_run()) {
		PRINT_ANOTHER_THREAD_RUNNING;
		return 1;
	}

	if (!single_image_is_loaded()) {
		PRINT_NOT_FOR_SEQUENCE;
		return 1;
	}

	double clip_limit = g_ascii_strtod(word[1], NULL);

	if (clip_limit <= 0.0) {
		siril_log_message(_("Clip limit must be > 0.\n"));
		return 1;
	}

	int size = g_ascii_strtoull(word[2], NULL, 10);

	if (size <= 0.0) {
		siril_log_message(_("Tile size must be > 0.\n"));
		return 1;
	}

	struct CLAHE_data *args = malloc(sizeof(struct CLAHE_data));

	args->fit = &gfit;
	args->clip = clip_limit;
	args->tileSize = size;

	start_in_new_thread(clahe, args);

	return 0;
}

int process_ls(int nb){
	gchar *path = NULL;
	
	/* If a path is given in argument */
	if (nb > 1) {
		if (word[1][0] != '\0') {
			/* Absolute path */
			if (word[1][0] == G_DIR_SEPARATOR || word[1][0] == '~') {
				char filename[256];
				
				g_strlcpy(filename, word[1], 250);
				filename[250] = '\0';
				expand_home_in_filename(filename, 256);
				path = g_build_filename(filename, NULL);
			}
			/* Relative path */
			else {
				path = g_build_filename(com.wd, word[1], NULL);
			}
		}
		/* Should not happen */
		else {
			printf("Cannot list files in %s\n", word[1]);
			return 1;
		}
	}
	/* No paths are given in argument */
	else {
		if (!com.wd) {
			siril_log_message(_("Cannot list files, set working directory first.\n"));
			return 1;
		}
		path = g_strdup(com.wd);
	}
	if (path == NULL) {
		siril_log_message(_("Siril cannot open the directory.\n"));
		return 1;
	}

#ifndef _WIN32
	struct dirent **list;

	int n = scandir(path, &list, 0, alphasort);
	if (n < 0) {
		perror("scandir");
		siril_log_message(_("Siril cannot open the directory.\n"));
		g_free(path);
		return 1;
	}

	/* List the entries */
	for (int i = 0; i < n; ++i) {
		GStatBuf entrystat;
		gchar *filename;
		const char *ext;
		if (list[i]->d_name[0] == '.')
			continue; /* no hidden files */

		filename = g_build_filename(path, list[i]->d_name, NULL);

		if (g_lstat(filename, &entrystat)) {
			perror("stat");
			g_free(filename);
			break;
		}
		g_free(filename);
		if (S_ISLNK(entrystat.st_mode)) {
			siril_log_color_message(_("Link: %s\n"), "bold", list[i]->d_name);
			continue;
		}
		if (S_ISDIR(entrystat.st_mode)) {
			siril_log_color_message(_("Directory: %s\n"), "green",
					list[i]->d_name);
			continue;
		}
		ext = get_filename_ext(list[i]->d_name);
		if (!ext)
			continue;
		image_type type = get_type_for_extension(ext);
		if (type != TYPEUNDEF) {
			if (type == TYPEAVI || type == TYPESER)
				siril_log_color_message(_("Sequence: %s\n"), "salmon",
						list[i]->d_name);
			else if (type == TYPEFITS)
				siril_log_color_message(_("Image: %s\n"), "plum", list[i]->d_name);
			else
				siril_log_color_message(_("Image: %s\n"), "red", list[i]->d_name);
		} else if (!strncmp(ext, "seq", 3))
			siril_log_color_message(_("Sequence: %s\n"), "blue", list[i]->d_name);
	}
	for (int i = 0; i < n; i++)
		free(list[i]);
	free(list);
#else
	WIN32_FIND_DATAW fdFile;
	HANDLE hFind = NULL;
	char sPath[2048];

	//Specify a file mask. *.* = We want everything
	sprintf(sPath, "%s\\*.*", path);

	wchar_t *wpath = g_utf8_to_utf16(sPath, -1, NULL, NULL, NULL);
	if (wpath == NULL)
		return 1;

	if ((hFind = FindFirstFileW(wpath, &fdFile)) == INVALID_HANDLE_VALUE) {
		siril_log_message(_("Siril cannot open the directory.\n"));
		g_free(wpath);
		return 1;
	}

	g_free(wpath);
	do {
		//Find first file will always return "."
		//    and ".." as the first two directories.
		if (wcscmp(fdFile.cFileName, L".") != 0
				&& wcscmp(fdFile.cFileName, L"..") != 0) {

			gchar *filename = g_utf16_to_utf8(fdFile.cFileName, -1, NULL, NULL, NULL);
			//Is the entity a File or Folder?
			if (fdFile.dwFileAttributes & FILE_ATTRIBUTE_DIRECTORY) {
				siril_log_color_message(_("Directory: %s\n"), "green", filename);
			} else {
				const char *ext = get_filename_ext(filename);
				if (!ext)
					continue;
				image_type type = get_type_for_extension(ext);
				if (type != TYPEUNDEF) {
					if (type == TYPEAVI || type == TYPESER)
						siril_log_color_message(_("Sequence: %s\n"), "salmon", filename);
					else if (type == TYPEFITS)
						siril_log_color_message(_("Image: %s\n"), "plum", filename);
					else
						siril_log_color_message(_("Image: %s\n"), "red", filename);
				} else if (!strncmp(ext, "seq", 3))
					siril_log_color_message(_("Sequence: %s\n"), "blue", filename);

			}
			g_free(filename);
		}
	} while(FindNextFileW(hFind, &fdFile)); //Find the next file.

	FindClose(hFind); // Clean things up!
#endif
	siril_log_message(_("********* END OF THE LIST *********\n"));
	g_free(path);

	return 0;
}

int process_merge(int nb) {
	int retval = 0, nb_seq = nb-2;
	if (!com.wd) {
		siril_log_message(_("Merge: no working directory set.\n"));
		set_cursor_waiting(FALSE);
		return 1;
	}
	char *dest_dir = strdup(com.wd);
	sequence **seqs = calloc(nb_seq, sizeof(sequence *));
	GList *list = NULL;
	for (int i = 0; i < nb_seq; i++) {
		char *seqpath1 = strdup(word[i + 1]), *seqpath2 = strdup(word[i + 1]);
		char *dir = g_path_get_dirname(seqpath1);
		char *seqname = g_path_get_basename(seqpath2);
#ifdef _WIN32
		gchar **token = g_strsplit(dir, "/", -1);
		g_free(dir);
		dir = g_strjoinv(G_DIR_SEPARATOR_S, token);
		g_strfreev(token);
#endif
		if (dir[0] != '\0' && !(dir[0] == '.' && dir[1] == '\0'))
			siril_change_dir(dir, NULL);
		if (!(seqs[i] = load_sequence(seqname, NULL))) {
			siril_log_message(_("Could not open sequence `%s' for merging\n"), word[i + 1]);
			retval = 1;
			free(seqpath1); free(seqpath2);	g_free(seqname); g_free(dir);
			goto merge_clean_up;
		}
		g_free(seqname);
		if (seq_check_basic_data(seqs[i], FALSE) < 0) {
			siril_log_message(_("Sequence `%s' is invalid, could not merge\n"), word[i + 1]);
			retval = 1;
			free(seqpath1); free(seqpath2); g_free(dir);
			goto merge_clean_up;
		}

		if (i != 0 && (seqs[i]->rx != seqs[0]->rx ||
					seqs[i]->ry != seqs[0]->ry ||
					seqs[i]->nb_layers != seqs[0]->nb_layers ||
					seqs[i]->bitpix != seqs[0]->bitpix ||
					seqs[i]->type != seqs[0]->type)) {
			siril_log_message(_("All sequences must be the same format for merging. Sequence `%s' is different\n"), word[i + 1]);
			retval = 1;
			free(seqpath1); free(seqpath2); g_free(dir);
			goto merge_clean_up;
		}

		if (seqs[i]->type == SEQ_REGULAR) {
			// we need to build the list of files
			char filename[256];
			for (int image = 0; image < seqs[i]->number; image++) {
				fit_sequence_get_image_filename(seqs[i], image, filename, TRUE);
				list = g_list_append(list, g_build_filename(dir, filename, NULL));
			}
		}
		free(seqpath1); free(seqpath2); g_free(dir);
		siril_change_dir(dest_dir, NULL);	// they're all relative to this one
	}

	char *outseq_name;
	struct ser_struct out_ser;
	struct _convert_data *args;
	fitseq out_fitseq;
	switch (seqs[0]->type) {
		case SEQ_REGULAR:
			// use the conversion, it makes symbolic links or copies as a fallback
			args = malloc(sizeof(struct _convert_data));
			args->start = 0;
			args->total = 0; // init to get it from glist_to_array()
			args->list = glist_to_array(list, &args->total);
			args->destroot = format_basename(word[nb - 1], FALSE);
			args->input_has_a_seq = FALSE;
			args->input_has_a_film = FALSE;
			args->debayer = FALSE;
			args->multiple_output = FALSE;
			args->output_type = SEQ_REGULAR;
			args->make_link = TRUE;
			gettimeofday(&(args->t_start), NULL);
			start_in_new_thread(convert_thread_worker, args);
			break;

		case SEQ_SER:
			if (g_str_has_suffix(word[nb - 1], ".ser"))
				outseq_name = g_strdup(word[nb - 1]);
			else outseq_name = g_strdup_printf("%s.ser", word[nb - 1]);
			if (ser_create_file(outseq_name, &out_ser, TRUE, seqs[0]->ser_file)) {
				siril_log_message(_("Failed to create the output SER file `%s'\n"), word[nb - 1]);
				retval = 1;
				goto merge_clean_up;
			}
			free(outseq_name);
			seqwriter_set_max_active_blocks(2);
			int written_frames = 0;
			for (int i = 0; i < nb_seq; i++) {
				for (unsigned int frame = 0; frame < seqs[i]->number; frame++) {
					seqwriter_wait_for_memory();
					fits *fit = calloc(1, sizeof(fits));
					if (ser_read_frame(seqs[i]->ser_file, frame, fit, FALSE, com.pref.debayer.open_debayer)) {
						siril_log_message(_("Failed to read frame %d from input sequence `%s'\n"), frame, word[i + 1]);
						retval = 1;
						seqwriter_release_memory();
						ser_close_and_delete_file(&out_ser);
						goto merge_clean_up;
					}

					if (ser_write_frame_from_fit(&out_ser, fit, written_frames)) {
						siril_log_message(_("Failed to write frame %d in merged sequence\n"), written_frames);
						retval = 1;
						seqwriter_release_memory();
						ser_close_and_delete_file(&out_ser);
						goto merge_clean_up;
					}
					written_frames++;
				}
			}
			if (ser_write_and_close(&out_ser)) {
				siril_log_message(_("Error while finalizing the merged sequence\n"));
				retval = 1;
			}
			break;

		case SEQ_FITSEQ:
			if (g_str_has_suffix(word[nb - 1], com.pref.ext))
				outseq_name = g_strdup(word[nb - 1]);
			else outseq_name = g_strdup_printf("%s%s", word[nb - 1], com.pref.ext);
			if (fitseq_create_file(outseq_name, &out_fitseq, -1)) {
				siril_log_message(_("Failed to create the output SER file `%s'\n"), word[nb - 1]);
				retval = 1;
				goto merge_clean_up;
			}
			free(outseq_name);
			seqwriter_set_max_active_blocks(2);
			written_frames = 0;
			for (int i = 0; i < nb_seq; i++) {
				for (unsigned int frame = 0; frame < seqs[i]->number; frame++) {
					seqwriter_wait_for_memory();
					fits *fit = calloc(1, sizeof(fits));
					if (fitseq_read_frame(seqs[i]->fitseq_file, frame, fit, FALSE, -1)) {
						siril_log_message(_("Failed to read frame %d from input sequence `%s'\n"), frame, word[i + 1]);
						retval = 1;
						seqwriter_release_memory();
						fitseq_close_and_delete_file(&out_fitseq);
						goto merge_clean_up;
					}

					if (fitseq_write_image(&out_fitseq, fit, written_frames)) {
						siril_log_message(_("Failed to write frame %d in merged sequence\n"), written_frames);
						retval = 1;
						seqwriter_release_memory();
						fitseq_close_and_delete_file(&out_fitseq);
						goto merge_clean_up;
					}
					written_frames++;
				}
			}
			if (fitseq_close_file(&out_fitseq)) {
				siril_log_message(_("Error while finalizing the merged sequence\n"));
				retval = 1;
			}
			break;
		default:
			siril_log_message(_("This type of sequence cannot be created by Siril, aborting the merge\n"));
			retval = 1;
	}

merge_clean_up:
	for (int i = 0; i < nb_seq; i++) {
		if (seqs[i])
			free_sequence(seqs[i], TRUE);
	}
	free(seqs);
	siril_change_dir(dest_dir, NULL);
	free(dest_dir);
	return retval;
}

int	process_mirrorx(int nb){
	if (!single_image_is_loaded()) {
		PRINT_NOT_FOR_SEQUENCE;
		return 1;
	}

	mirrorx(&gfit, TRUE);
	redraw(REMAP_ALL);
	redraw_previews();
	return 0;
}

int	process_mirrory(int nb){
	if (!single_image_is_loaded()) {
		PRINT_NOT_FOR_SEQUENCE;
		return 1;
	}

	mirrory(&gfit, TRUE);
	redraw(REMAP_ALL);
	redraw_previews();
	return 0;
}

int process_mtf(int nb) {
	if (!(single_image_is_loaded() || sequence_is_loaded())) {
		PRINT_LOAD_IMAGE_FIRST;
		return 1;
	}
	struct mtf_params params;
	params.shadows = g_ascii_strtod(word[1], NULL);
	params.midtones = g_ascii_strtod(word[2], NULL);
	params.highlights = g_ascii_strtod(word[3], NULL);

	apply_linked_mtf_to_fits(&gfit, &gfit, params);

	adjust_cutoff_from_updated_gfit();
	redraw(REMAP_ALL);
	redraw_previews();
	return 0;
}

int process_autostretch(int nb) {
	if (!(single_image_is_loaded() || sequence_is_loaded())) {
		PRINT_LOAD_IMAGE_FIRST;
		return 1;
	}

	struct mtf_params params[3];
	find_unlinked_midtones_balance(&gfit, params);
	apply_unlinked_mtf_to_fits(&gfit, &gfit, params);

	adjust_cutoff_from_updated_gfit();
	redraw(REMAP_ALL);
	redraw_previews();
	return 0;
}

int process_resample(int nb) {
	if (!single_image_is_loaded()) {
		PRINT_NOT_FOR_SEQUENCE;
		return 1;
	}

	double factor = g_ascii_strtod(word[1], NULL);
	if (factor > 5.0) {
		siril_log_message(_("The scaling factor must be less than 5.0\n"));
		return 1;
	}
	int toX = round_to_int(factor * gfit.rx);
	int toY = round_to_int(factor * gfit.ry);
	
	set_cursor_waiting(TRUE);
	verbose_resize_gaussian(&gfit, toX, toY, OPENCV_AREA);
	
	redraw(REMAP_ALL);
	redraw_previews();
	set_cursor_waiting(FALSE);
	return 0;
}

int process_rgradient(int nb) {
	if (get_thread_run()) {
		PRINT_ANOTHER_THREAD_RUNNING;
		return 1;
	}

	if (!single_image_is_loaded()) {
		PRINT_NOT_FOR_SEQUENCE;
		return 1;
	}

	if (gfit.orig_bitpix == BYTE_IMG) {
		siril_log_color_message(_("This process cannot be applied to 8b images\n"), "red");
		return 1;
	}

	struct rgradient_filter_data *args = malloc(sizeof(struct rgradient_filter_data));
	args->xc = g_ascii_strtod(word[1], NULL);
	args->yc = g_ascii_strtod(word[2], NULL);
	args->dR = g_ascii_strtod(word[3], NULL);
	args->da = g_ascii_strtod(word[4], NULL);
	args->fit = &gfit;

	if ((args->xc >= args->fit->rx) || (args->yc >= args->fit->ry)) {
		siril_log_message(_("The coordinates cannot be greater than the size of the image. "
				"Please change their values and retry.\n"));
	} else {
		start_in_new_thread(rgradient_filter, args);
	}
	return 0;
}

int process_rotate(int nb) {
	if (!single_image_is_loaded()) {
		PRINT_NOT_FOR_SEQUENCE;
		return 1;
	}

	set_cursor_waiting(TRUE);
	int crop = 1;

	double degree = g_ascii_strtod(word[1], NULL);

	/* check for options */
	if (word[2] && (!strcmp(word[2], "-nocrop"))) {
		crop = 0;
	}

	verbose_rotate_image(&gfit, degree, OPENCV_AREA, crop);

	update_zoom_label();
	redraw(REMAP_ALL);
	redraw_previews();
	set_cursor_waiting(FALSE);
	return 0;
}

int process_rotatepi(int nb){
	if (!single_image_is_loaded()) {
		PRINT_NOT_FOR_SEQUENCE;
		return 1;
	}

	verbose_rotate_image(&gfit, 180.0, -1, 1);

	update_zoom_label();
	redraw(REMAP_ALL);
	redraw_previews();
	return 0;
}

int process_set_mag(int nb) {
	if (!single_image_is_loaded()) {
		PRINT_NOT_FOR_SEQUENCE;
		return 1;
	}

	if (gui.cvport >= MAXGRAYVPORT) {
		siril_log_color_message(_("Please display the channel on which you set the reference magnitude\n"), "red");
		return 1;
	}

	double mag_reference = g_ascii_strtod(word[1], NULL);

	gboolean found = FALSE;
	double mag = 0.0;
	if (com.qphot) {
		mag = com.qphot->mag;
		found = TRUE;
	} else {
		if (com.selection.w > 300 || com.selection.h > 300){
			siril_log_message(_("Current selection is too large. To determine the PSF, please make a selection around a single star.\n"));
			return 1;
		}
		if (com.selection.w <= 0 || com.selection.h <= 0){
			siril_log_message(_("Select an area first\n"));
			return 1;
		}
		psf_star *result = psf_get_minimisation(&gfit, gui.cvport, &com.selection, TRUE, com.pref.phot_set.force_radius, TRUE);
		if (result) {
			found = TRUE;
			mag = result->mag;
			free_psf(result);
		}
	}
	if (found) {
		com.magOffset = mag_reference - mag;
		siril_log_message(_(
					"Relative magnitude: %.3lf, "
					"True reduced magnitude: %.3lf, "
					"Offset: %.3lf\n"
				   ), mag, mag_reference, com.magOffset);
	}
	return 0;
}

int process_set_ref(int nb) {
	sequence *seq = load_sequence(word[1], NULL);
	if (!seq)
		return 1;

	int n = g_ascii_strtoull(word[2], NULL, 10) - 1;
	if (n < 0 || n > seq->number) {
		siril_log_message(_("The reference image must be set between 1 and %d\n"), seq->number);
		return 1;
	}

	seq->reference_image = n;
	// a reference image should not be excluded to avoid confusion
	if (!seq->imgparam[seq->current].incl) {
		seq->imgparam[seq->current].incl = TRUE;
	}

	writeseqfile(seq);

	return 0;
}

int process_unset_mag(int nb) {
	com.magOffset = 0.0;
	return 0;
}

int process_set_mag_seq(int nb) {
	if (!sequence_is_loaded()) {
		PRINT_NOT_FOR_SINGLE;
		return 1;
	}
	double mag = g_ascii_strtod(word[1], NULL);
	int i;
	for (i = 0; i < MAX_SEQPSF && com.seq.photometry[i]; i++);
	com.seq.reference_star = i - 1;
	if (i == 0) {
		siril_log_message(_("Run a PSF for the sequence first (see seqpsf)\n"));
		return 1;
	}
	com.seq.reference_mag = mag;
	siril_log_message(_("Reference magnitude has been set for star %d to %f and will be computed for each image\n"), i - 1, mag);
	drawPlot();
	return 0;
}

int process_set_ext(int nb) {
	if (word[1]) {
		GString *str = NULL;

		if ((g_ascii_strncasecmp(word[1], "fit", 3))
				&& (g_ascii_strncasecmp(word[1], "fts", 3))
				&& (g_ascii_strncasecmp(word[1], "fits", 4))) {
			siril_log_message(_("FITS extension unknown: %s\n"), word[1]);
			return 1;
		}

		free(com.pref.ext);
		str = g_string_new(".");
		str = g_string_append(str, word[1]);
		str = g_string_ascii_down(str);
		com.pref.ext = g_string_free(str, FALSE);
		writeinitfile();
	}

	return 0;
}

int process_set_findstar(int nb) {
	double sigma = g_ascii_strtod(word[1], NULL);
	double roundness = g_ascii_strtod(word[2], NULL);
	int retval = 0;

	if (sigma >= 0.05 && roundness >= 0 && roundness <= 0.9) {
		com.starfinder_conf.sigma = sigma;
		com.starfinder_conf.roundness = roundness;
	} else {
		siril_log_message(_("Wrong parameter values. Sigma must be >= 0.05 and roundness between 0 and 0.9.\n"));
		retval = 1;
	}
	return retval;
}

int process_unset_mag_seq(int nb) {
	if (!sequence_is_loaded()) {
		PRINT_NOT_FOR_SINGLE;
		return 1;
	}
	com.seq.reference_star = -1;
	com.seq.reference_mag = -1001.0;
	siril_log_message(_("Reference magnitude unset for sequence\n"));
	drawPlot();
	return 0;
}

int process_psf(int nb){
	if (!single_image_is_loaded()) {
		PRINT_NOT_FOR_SEQUENCE;
		return 1;
	}

	if (gui.cvport >= MAXGRAYVPORT) {
		siril_log_color_message(_("Please display the channel on which you want to compute the PSF\n"), "red");
		return 1;
	}

	if (com.selection.w > 300 || com.selection.h > 300){
		siril_log_message(_("Current selection is too large. To determine the PSF, please make a selection around a single star.\n"));
		return 1;
	}
	if (com.selection.w <= 0 || com.selection.h <= 0){
		siril_log_message(_("Select an area first\n"));
		return 1;
	}
	psf_star *result = psf_get_minimisation(&gfit, gui.cvport, &com.selection, TRUE, com.pref.phot_set.force_radius, TRUE);
	if (result) {
		psf_display_result(result, &com.selection);
		free_psf(result);
	}
	return 0;
}

int process_seq_psf(int nb) {
	if (get_thread_run()) {
		PRINT_ANOTHER_THREAD_RUNNING;
		return 1;
	}
	if (!sequence_is_loaded()) {
		PRINT_NOT_FOR_SINGLE;
		return 1;
	}
	if (com.selection.w > 300 || com.selection.h > 300){
		siril_log_message(_("Current selection is too large. To determine the PSF, please make a selection around a single star.\n"));
		return 1;
	}
	if (com.selection.w <= 0 || com.selection.h <= 0){
		siril_log_message(_("Select an area first\n"));
		return 1;
	}

	if (gui.cvport >= MAXGRAYVPORT) {
		siril_log_color_message(_("Please display the channel on which you want to compute the PSF\n"), "red");
		return 1;
	}

	int layer = gui.cvport;
	framing_mode framing = REGISTERED_FRAME;
	if (framing == REGISTERED_FRAME && !com.seq.regparam[layer])
		framing = ORIGINAL_FRAME;
	if (framing == ORIGINAL_FRAME) {
		GtkToggleButton *follow = GTK_TOGGLE_BUTTON(lookup_widget("followStarCheckButton"));
		if (gtk_toggle_button_get_active(follow))
			framing = FOLLOW_STAR_FRAME;
	}
	siril_log_message(_("Running the PSF on the loaded sequence, layer %d\n"), layer);
	seqpsf(&com.seq, layer, FALSE, FALSE, framing, TRUE);
	return 0;
}

int process_seq_crop(int nb) {
	if (get_thread_run()) {
		PRINT_ANOTHER_THREAD_RUNNING;
		return 1;
	}

	sequence *seq = load_sequence(word[1], NULL);
	if (!seq)
		return 1;

	rectangle area;

	int startoptargs = 6;

	if (nb >= startoptargs) {
		if (g_ascii_strtoull(word[2], NULL, 10) < 0 || g_ascii_strtoull(word[3], NULL, 10) < 0) {
			siril_log_message(_("Crop: x and y must be positive values.\n"));
			return 1;
		}
		if (g_ascii_strtoull(word[4], NULL, 10) <= 0 || g_ascii_strtoull(word[5], NULL, 10) <= 0) {
			siril_log_message(_("Crop: width and height must be greater than 0.\n"));
			return 1;
		}
		area.x = g_ascii_strtoull(word[2], NULL, 10);
		area.y = g_ascii_strtoull(word[3], NULL, 10);
		area.w = g_ascii_strtoull(word[4], NULL, 10);
		area.h = g_ascii_strtoull(word[5], NULL, 10);
	} else {
		siril_log_message(_("Crop: select a region or provide x, y, width, height\n"));
		return 1;
	}

	if (g_ascii_strtoull(word[4], NULL, 10) > seq->rx || g_ascii_strtoull(word[5], NULL, 10) > seq->ry) {
		siril_log_message(_("Crop: width and height, respectively, must be less than %d and %d.\n"),
				seq->rx, seq->ry);
		return 1;
	}

	struct crop_sequence_data *args = malloc(sizeof(struct crop_sequence_data));

	args->seq = seq;
	args->area = area;
	args->prefix = "cropped_";
	
	if (nb > startoptargs) {
		for (int i = startoptargs; i < nb; i++) {
			if (word[i]) {
				if (g_str_has_prefix(word[i], "-prefix=")) {
					char *current = word[i], *value;
					value = current + 8;
					if (value[0] == '\0') {
						siril_log_message(_("Missing argument to %s, aborting.\n"), current);
						return 1;
					}
					args->prefix = strdup(value);
				}
			}
		}
	}

	crop_sequence(args);
	return 0;
}

int process_bg(int nb){
	if (!(single_image_is_loaded() || sequence_is_loaded())) {
		PRINT_LOAD_IMAGE_FIRST;
		return 1;
	}
	WORD us_bg;

	for (int layer = 0; layer < gfit.naxes[2]; layer++) {
		double bg = background(&gfit, layer, &com.selection, MULTI_THREADED);
		if (gfit.type == DATA_USHORT) {
			us_bg = round_to_WORD(bg);
			bg = bg / get_normalized_value(&gfit);
		} else if (gfit.type == DATA_FLOAT) {
			us_bg = float_to_ushort_range(bg);
		} else return 1;
		siril_log_message(_("Background value (channel: #%d): %d (%.3e)\n"), layer, us_bg, bg);
	}
	return 0;
}

int process_bgnoise(int nb){
	if (get_thread_run()) {
		PRINT_ANOTHER_THREAD_RUNNING;
		return 1;
	}

	if (!(single_image_is_loaded() || sequence_is_loaded())) {
		PRINT_LOAD_IMAGE_FIRST;
		return 1;
	}

	struct noise_data *args = malloc(sizeof(struct noise_data));

	args->fit = &gfit;
	args->verbose = TRUE;
	args->use_idle = TRUE;
	memset(args->bgnoise, 0.0, sizeof(double[3]));

	start_in_new_thread(noise, args);
	return 0;
}

int process_histo(int nb){
	if (!single_image_is_loaded()) {
		PRINT_NOT_FOR_SEQUENCE;
		return 1;
	}

	GError *error = NULL;
	int nlayer = g_ascii_strtoull(word[1], NULL, 10);
	const gchar* clayer;

	if (nlayer>3 || nlayer <0)
		return 1;
	gsl_histogram *histo = computeHisto(&gfit, nlayer);
	if (!isrgb(&gfit))
		clayer = "bw";		//if B&W
	else
		clayer = vport_number_to_name(nlayer);
	gchar *filename = g_strdup_printf("histo_%s.dat", clayer);

	GFile *file = g_file_new_for_path(filename);
	g_free(filename);

	GOutputStream *output_stream = (GOutputStream*) g_file_replace(file, NULL, FALSE,
			G_FILE_CREATE_NONE, NULL, &error);

	if (output_stream == NULL) {
		if (error != NULL) {
			g_warning("%s\n", error->message);
			g_clear_error(&error);
			fprintf(stderr, "Cannot save histo\n");
		}
		g_object_unref(file);
		return 1;
	}
	for (size_t i = 0; i < USHRT_MAX + 1; i++) {
		gchar *buffer = g_strdup_printf("%zu %d\n", i, (int) gsl_histogram_get (histo, i));

		if (!g_output_stream_write_all(output_stream, buffer, strlen(buffer), NULL, NULL, &error)) {
			g_warning("%s\n", error->message);
			g_free(buffer);
			g_clear_error(&error);
			g_object_unref(output_stream);
			g_object_unref(file);
			return 1;
		}
		g_free(buffer);
	}

	siril_log_message(_("The file %s has been created for the %s layer.\n"), g_file_peek_path(file), clayer);

	g_object_unref(output_stream);
	g_object_unref(file);
	gsl_histogram_free(histo);
	return 0;
}

int process_tilt(int nb) {
	if (!(single_image_is_loaded() || sequence_is_loaded())) {
		PRINT_LOAD_IMAGE_FIRST;
		return 1;
	}

	if (word[1] && !g_ascii_strcasecmp(word[1], "clear")) {
		clear_sensor_tilt();
		siril_log_message(_("Clearing tilt information\n"));
		redraw(REDRAW_OVERLAY);
	} else {
		set_cursor_waiting(TRUE);
		draw_sensor_tilt(&gfit);
		set_cursor_waiting(FALSE);
	}

	return 0;
}

int process_thresh(int nb){
	if (!single_image_is_loaded()) {
		PRINT_NOT_FOR_SEQUENCE;
		return 1;
	}

	int maxlevel = (gfit.orig_bitpix == BYTE_IMG) ? UCHAR_MAX : USHRT_MAX;
	int lo = g_ascii_strtoull(word[1], NULL, 10);
	if (lo < 0 || lo > maxlevel) {
		siril_log_message(_("replacement value is out of range (0 - %d)\n"), maxlevel);
		return 1;
	}
	int hi = g_ascii_strtoull(word[2], NULL, 10);
	if (hi < 0 || hi > maxlevel) {
		siril_log_message(_("replacement value is out of range (0 - %d)\n"), maxlevel);
		return 1;
	}
	if (lo >= hi) {
		siril_log_message(_("lo must be strictly smaller than hi\n"));
		return 1;
	}
	threshlo(&gfit, lo);
	threshhi(&gfit, hi);
	adjust_cutoff_from_updated_gfit();
	redraw(REMAP_ALL);
	redraw_previews();
	return 0;
}

int process_threshlo(int nb){
	if (!single_image_is_loaded()) {
		PRINT_NOT_FOR_SEQUENCE;
		return 1;
	}

	int maxlevel = (gfit.orig_bitpix == BYTE_IMG) ? UCHAR_MAX : USHRT_MAX;
	int lo = g_ascii_strtoull(word[1], NULL, 10);
	if (lo < 0 || lo > maxlevel) {
		siril_log_message(_("replacement value is out of range (0 - %d)\n"), maxlevel);
		return 1;
	}
	threshlo(&gfit, lo);
	adjust_cutoff_from_updated_gfit();
	redraw(REMAP_ALL);
	redraw_previews();
	return 0;
}

int process_threshhi(int nb){
	if (!single_image_is_loaded()) {
		PRINT_NOT_FOR_SEQUENCE;
		return 1;
	}

	int maxlevel = (gfit.orig_bitpix == BYTE_IMG) ? UCHAR_MAX : USHRT_MAX;
	int hi = g_ascii_strtoull(word[1], NULL, 10);
	if (hi < 0 || hi > maxlevel) {
		siril_log_message(_("replacement value is out of range (0 - %d)\n"), maxlevel);
		return 1;
	}
	threshhi(&gfit, hi);
	adjust_cutoff_from_updated_gfit();
	redraw(REMAP_ALL);
	redraw_previews();
	return 0;
}

int process_neg(int nb) {
	set_cursor_waiting(TRUE);
	pos_to_neg(&gfit);
	update_gfit_histogram_if_needed();
	invalidate_stats_from_fit(&gfit);
	redraw(REMAP_ALL);
	redraw_previews();
	set_cursor_waiting(FALSE);
	return 0;
}

int process_nozero(int nb){
	if (!single_image_is_loaded()) {
		PRINT_NOT_FOR_SEQUENCE;
		return 1;
	}

	int level = g_ascii_strtoull(word[1], NULL, 10);
	int maxlevel = (gfit.orig_bitpix == BYTE_IMG) ? UCHAR_MAX : USHRT_MAX;
	if (level < 0 || level > maxlevel) {
		siril_log_message(_("replacement value is out of range (0 - %d)\n"), maxlevel);
		return 1;
	}
	nozero(&gfit, (WORD)level);
	adjust_cutoff_from_updated_gfit();
	redraw(REMAP_ALL);
	redraw_previews();
	return 0;
}

int process_ddp(int nb) {
	if (!single_image_is_loaded()) {
		PRINT_NOT_FOR_SEQUENCE;
		return 1;
	}

	unsigned level = g_ascii_strtoull(word[1], NULL, 10);
	float coeff = g_ascii_strtod(word[2], NULL);
	float sigma = g_ascii_strtod(word[3], NULL);
	ddp(&gfit, level, coeff, sigma);
	adjust_cutoff_from_updated_gfit();
	redraw(REMAP_ALL);
	redraw_previews();
	return 0;
}

int process_new(int nb){
	int width, height, layers;
	
	width = g_ascii_strtod(word[1], NULL);
	height = g_ascii_strtod(word[2], NULL);
	layers = g_ascii_strtoull(word[3], NULL, 10);
	if (layers != 1 && layers != 3) {
		siril_log_message(_("Number of layers MUST be 1 or 3\n"));
		return 1;
	}
	if (!height || !width) return 1;

	close_single_image();
	close_sequence(FALSE);

	fits *fit = &gfit;
	if (new_fit_image(&fit, width, height, layers, DATA_FLOAT))
		return 1;
	memset(gfit.fdata, 0, width * height * layers * sizeof(float));

	com.seq.current = UNRELATED_IMAGE;
	com.uniq = calloc(1, sizeof(single));
	com.uniq->filename = strdup(_("new empty image"));
	com.uniq->fileexist = FALSE;
	com.uniq->nb_layers = gfit.naxes[2];
	com.uniq->fit = &gfit;

	open_single_image_from_gfit();
	return 0;
}

int process_visu(int nb) {
	if (!single_image_is_loaded()) {
		PRINT_NOT_FOR_SEQUENCE;
		return 1;
	}

	int low = g_ascii_strtoull(word[1], NULL, 10);
	int high = g_ascii_strtoull(word[2], NULL, 10);
	if ((high > USHRT_MAX) || (low < 0)) {
		siril_log_message(_("Values must be positive and less than %d.\n"), USHRT_MAX);
		return 1;
	}
	visu(&gfit, low, high);
	return 0;
}

int process_fill2(int nb){
	if (!single_image_is_loaded()) {
		PRINT_NOT_FOR_SEQUENCE;
		return 1;
	}

	int level = g_ascii_strtoull(word[1], NULL, 10);
	rectangle area;

	if ((!com.selection.h) || (!com.selection.w)) {
		if (nb == 6) {
			area.x = g_ascii_strtoull(word[2], NULL, 10);
			area.y = g_ascii_strtoull(word[3], NULL, 10);
			area.w = g_ascii_strtoull(word[4], NULL, 10);
			area.h = g_ascii_strtoull(word[5], NULL, 10);
			if ((area.w + area.x > gfit.rx) || (area.h + area.y > gfit.ry)) {
				siril_log_message(_("Wrong parameters.\n"));
				return 1;
			}
		}
		else {
			siril_log_message(_("Fill2: select a region or provide x, y, width, height\n"));
			return 1;
		}
	} else {
		memcpy(&area, &com.selection, sizeof(rectangle));
	}
	int retval = fill(&gfit, level, &area);
	if (retval) {
		siril_log_message(_("Wrong parameters.\n"));
		return 1;
	}
	area.x = gfit.rx - area.x - area.w;
	area.y = gfit.ry - area.y - area.h;
	fill(&gfit, level, &area);
	redraw(REMAP_ALL);
	return 0;
}

int process_findstar(int nb){
	if (!(single_image_is_loaded() || sequence_is_loaded())) {
		PRINT_LOAD_IMAGE_FIRST;
		return 1;
	}
	int layer = gui.cvport == RGB_VPORT ? GLAYER : gui.cvport;

	delete_selected_area();

	struct starfinder_data *args = malloc(sizeof(struct starfinder_data));

	args->fit = &gfit;
	args->layer = layer;

	start_in_new_thread(findstar, args);

	return 0;
}

int process_findhot(int nb){
	if (!single_image_is_loaded()) {
		PRINT_NOT_FOR_SEQUENCE;
		return 1;
	}

	if (gfit.naxes[2] != 1) {
		siril_log_message(_("find_hot must be applied on an one-channel master-dark frame"));
		return 1;
	}
	GError *error = NULL;
	long icold, ihot;
	gchar type;
	double sig[2];

	sig[0] = g_ascii_strtod(word[2], NULL);
	sig[1] = g_ascii_strtod(word[3], NULL);

	deviant_pixel *dev = find_deviant_pixels(&gfit, sig, &icold, &ihot, FALSE);
	siril_log_message(_("%ld cold and %ld hot pixels\n"), icold, ihot);

	gchar *filename = g_strdup_printf("%s.lst", word[1]);
	GFile *file = g_file_new_for_path(filename);
	g_free(filename);

	GOutputStream *output_stream = (GOutputStream*) g_file_replace(file, NULL, FALSE,
			G_FILE_CREATE_NONE, NULL, &error);

	if (output_stream == NULL) {
		if (error != NULL) {
			g_warning("%s\n", error->message);
			g_clear_error(&error);
			fprintf(stderr, "Cannot open file: %s\n", filename);
		}
		g_object_unref(file);
		return 1;
	}

	for (int i = 0; i < icold + ihot; i++) {
		int y = gfit.ry - (int) dev[i].p.y - 1;  /* FITS is stored bottom to top */
		if (dev[i].type == HOT_PIXEL)
			type = 'H';
		else
			type = 'C';
		gchar *buffer = g_strdup_printf("P %d %d %c\n", (int) dev[i].p.x, y, type);
		if (!g_output_stream_write_all(output_stream, buffer, strlen(buffer), NULL, NULL, &error)) {
			g_warning("%s\n", error->message);
			g_free(buffer);
			g_clear_error(&error);
			g_object_unref(output_stream);
			g_object_unref(file);
			return 1;
		}
		g_free(buffer);
	}

	free(dev);
	g_object_unref(output_stream);
	g_object_unref(file);

	return 0;
}

int process_fix_xtrans(int nb) {
	if (!(single_image_is_loaded() || sequence_is_loaded())) {
		PRINT_LOAD_IMAGE_FIRST;
		return 1;
	}

	if (isrgb(&gfit)) {
		PRINT_NOT_FOR_RGB;
		return 1;
	}

	fix_xtrans_ac(&gfit);
	adjust_cutoff_from_updated_gfit();
	redraw(REMAP_ALL);
	return 0;
}

int process_cosme(int nb) {
	if (!single_image_is_loaded()) {
		PRINT_NOT_FOR_SEQUENCE;
		return 1;
	}

	gchar *filename;
	int retval = 0;

	if (!g_str_has_suffix(word[1], ".lst")) {
		filename = g_strdup_printf("%s.lst", word[1]);
	} else {
		filename = g_strdup(word[1]);
	}

	if (!g_file_test(filename, G_FILE_TEST_EXISTS)) {
		siril_log_color_message(_("File [%s] does not exist.\n"), "red", filename);
		g_free(filename);
		return 1;
	}

	GFile *file = g_file_new_for_path(filename);

	int is_cfa = (word[0][5] == '_') ? 1 : 0;

	retval = apply_cosme_to_image(&gfit, file, is_cfa);

	g_free(filename);
	g_object_unref(file);
	if (retval)
		siril_log_color_message(_("There were some errors, please check your input file.\n"), "salmon");

	invalidate_stats_from_fit(&gfit);
	adjust_cutoff_from_updated_gfit();
	redraw(REMAP_ALL);
	redraw_previews();
	return 0;
}

int process_seq_cosme(int nb) {
	if (get_thread_run()) {
		PRINT_ANOTHER_THREAD_RUNNING;
		return 1;
	}

	sequence *seq = load_sequence(word[1], NULL);
	if (!seq)
		return 1;

	gchar *filename;

	if (!g_str_has_suffix(word[2], ".lst")) {
		filename = g_strdup_printf("%s.lst", word[2]);
	} else {
		filename = g_strdup(word[2]);
	}

	if (!g_file_test(filename, G_FILE_TEST_EXISTS)) {
		siril_log_color_message(_("File [%s] does not exist.\n"), "red", filename);
		free_sequence(seq, TRUE);
		g_free(filename);
		return 1;
	}

	GFile *file = g_file_new_for_path(filename);

	struct cosme_data *args = malloc(sizeof(struct cosme_data));

	if (g_str_has_prefix(word[3], "-prefix=")) {
		char *current = word[3], *value;
		value = current + 8;
		if (value[0] == '\0') {
			free_sequence(seq, TRUE);
			g_free(filename);
			g_object_unref(file);
			free(args);
			siril_log_message(_("Missing argument to %s, aborting.\n"), current);
			return 1;
		}
		args->prefix = strdup(value);
	} else {
		args->prefix = "cosme_";
	}

	args->seq = seq;
	args->is_cfa = (word[0][8] == '_') ? 1 : 0;
	args->file = file;
	args->fit = &gfit;

	apply_cosme_to_sequence(args);

	return 0;
}

int process_fmedian(int nb){
	if (get_thread_run()) {
		PRINT_ANOTHER_THREAD_RUNNING;
		return 1;
	}
	
	if (!single_image_is_loaded()) {
		PRINT_NOT_FOR_SEQUENCE;
		return 1;
	}

	struct median_filter_data *args = malloc(sizeof(struct median_filter_data));
	args->ksize = g_ascii_strtoull(word[1], NULL, 10);
	args->amount = g_ascii_strtod(word[2], NULL);
	args->iterations = 1;
	
	if (!(args->ksize & 1) || args->ksize < 2 || args->ksize > 15) {
		siril_log_message(_("The size of the kernel MUST be odd and in the range [3, 15].\n"));
		free(args);
		return 1;
	}
	if (args->amount < 0.0 || args->amount > 1.0) {
		siril_log_message(_("Modulation value MUST be between 0 and 1\n"));
		free(args);
		return 1;
	}
	args->fit = &gfit;

	start_in_new_thread(median_filter, args);
	
	return 0;
}

/* The name of this command should be COG in english but this choice
 * was done to be consistent with IRIS
 */
int process_cdg(int nb) {
	if (!single_image_is_loaded()) {
		PRINT_NOT_FOR_SEQUENCE;
		return 1;
	}

	float x_avg, y_avg;

	if (!FindCentre(&gfit, &x_avg, &y_avg)) {
		siril_log_message(_("Center of gravity coordinates are (%.3lf, %.3lf)\n"), x_avg, y_avg);
		return 0;
	}
	return 1;
}

int process_clear(int nb) {
	if (com.script) return 0;
	GtkTextView *text = GTK_TEXT_VIEW(lookup_widget("output"));
	GtkTextBuffer *tbuf = gtk_text_view_get_buffer(text);
	GtkTextIter start_iter, end_iter;
	gtk_text_buffer_get_start_iter(tbuf, &start_iter);
	gtk_text_buffer_get_end_iter(tbuf, &end_iter);
	gtk_text_buffer_delete(tbuf, &start_iter, &end_iter);
	return 0;
}

int process_clearstar(int nb){
	clear_stars_list();
	adjust_cutoff_from_updated_gfit();
	redraw(REDRAW_OVERLAY);
	redraw_previews();
	return 0;
}

int process_close(int nb) {
	close_sequence(FALSE);
	close_single_image();
	return 0;
}

int process_fill(int nb){
	if (!single_image_is_loaded()) {
		PRINT_NOT_FOR_SEQUENCE;
		return 1;
	}

	rectangle area;

	if ((!com.selection.h) || (!com.selection.w)) {
		if (nb == 6) {
			area.x = g_ascii_strtoull(word[2], NULL, 10);
			area.y = g_ascii_strtoull(word[3], NULL, 10);
			area.w = g_ascii_strtoull(word[4], NULL, 10);
			area.h = g_ascii_strtoull(word[5], NULL, 10);
			if ((area.w + area.x > gfit.rx) || (area.h + area.y > gfit.ry)) {
				siril_log_message(_("Wrong parameters.\n"));
				return 1;
			}
		}
		else {
			area.w = gfit.rx; area.h = gfit.ry;
			area.x = 0; area.y = 0;
		}
	} else {
		memcpy(&area, &com.selection, sizeof(rectangle));
	}
	int level = g_ascii_strtoull(word[1], NULL, 10);
	int retval = fill(&gfit, level, &area);
	if (retval) {
		siril_log_message(_("Wrong parameters.\n"));
		return 1;
	}
	redraw(REMAP_ALL);
	return 0;
}

int process_offset(int nb){
	if (!single_image_is_loaded()) {
		PRINT_NOT_FOR_SEQUENCE;
		return 1;
	}

	int level = g_ascii_strtod(word[1], NULL);
	off(&gfit, level);
	adjust_cutoff_from_updated_gfit();
	redraw(REMAP_ALL);
	redraw_previews();
	return 0;
}

/* The version in command line is a minimal version
 * Only neutral type are available (no amount needed), 
 * then we always preserve the lightness */
int process_scnr(int nb){
	if (get_thread_run()) {
		PRINT_ANOTHER_THREAD_RUNNING;
		return 1;
	}

	if (!single_image_is_loaded()) {
		PRINT_NOT_FOR_SEQUENCE;
		return 1;
	}

	if (!isrgb(&gfit)) {
		PRINT_NOT_FOR_MONO;
		return 1;
	}

	struct scnr_data *args = malloc(sizeof(struct scnr_data));
	
	args->type = g_ascii_strtoull(word[1], NULL, 10);
	args->fit = &gfit;
	args->amount = 0.0;
	args->preserve = TRUE;

	start_in_new_thread(scnr, args);

	return 0;
}

int process_fft(int nb){
	if (get_thread_run()) {
		PRINT_ANOTHER_THREAD_RUNNING;
		return 1;
	}

	if (!single_image_is_loaded()) {
		PRINT_NOT_FOR_SEQUENCE;
		return 1;
	}

	struct fft_data *args = malloc(sizeof(struct fft_data));
	
	args->fit = &gfit;
	args->type = strdup(word[0]);
	args->modulus = strdup(word[1]);
	args->phase = strdup(word[2]);
	args->type_order = 0;
	
	start_in_new_thread(fourier_transform, args);
	
	return 0;
}

int process_fixbanding(int nb) {
	if (get_thread_run()) {
		PRINT_ANOTHER_THREAD_RUNNING;
		return 1;
	}

	if (!single_image_is_loaded()) {
		PRINT_NOT_FOR_SEQUENCE;
		return 1;
	}

	struct banding_data *args = malloc(sizeof(struct banding_data));

	args->amount = g_ascii_strtod(word[1], NULL);
	args->sigma = g_ascii_strtod(word[2], NULL);
	args->protect_highlights = TRUE;
	args->fit = &gfit;

	start_in_new_thread(BandingEngineThreaded, args);
	
	return 0;
}


int process_subsky(int nb) {
	if (get_thread_run()) {
		PRINT_ANOTHER_THREAD_RUNNING;
		return 1;
	}

	sequence *seq = NULL;
	int degree = 0;

	gboolean is_sequence = (word[0][2] == 'q');

	if (is_sequence) {
		seq = load_sequence(word[1], NULL);
		if (!seq)
			return 1;
		degree = g_ascii_strtoull(word[2], NULL, 10);
	} else {
		if (!single_image_is_loaded()) return 1;
		degree = g_ascii_strtoull(word[1], NULL, 10);
	}

	if (degree < 1 || degree > 4) {
		siril_log_message(_("Polynomial degree order must be within the [1, 4] range.\n"));
		return 1;
	}

	if (is_sequence) {
		struct background_data *args = malloc(sizeof(struct background_data));

		args->seq = seq;
		args->nb_of_samples = 20;
		args->tolerance = 1.0;
		args->correction = 0; //subtraction
		args->seqEntry = "bkg_";
		args->degree = (poly_order) (degree - 1);
		args->dither = TRUE;

		int startoptargs = 3;
		if (nb > startoptargs) {
			for (int i = startoptargs; i < nb; i++) {
				if (word[i]) {
					if (g_str_has_prefix(word[i], "-prefix=")) {
						char *current = word[i], *value;
						value = current + 8;
						if (value[0] == '\0') {
							siril_log_message(_("Missing argument to %s, aborting.\n"), current);
							return 1;
						}
						args->seqEntry = strdup(value);
					}
				}
			}
		}

		apply_background_extraction_to_sequence(args);
	} else {
		set_cursor_waiting(TRUE);
		generate_background_samples(20, 1.0);
		remove_gradient_from_image(0, (poly_order) (degree - 1), TRUE);
		free_background_sample_list(com.grad_samples);
		com.grad_samples = NULL;

		adjust_cutoff_from_updated_gfit();
		redraw(REMAP_ALL);
		set_cursor_waiting(FALSE);
	}

	return 0;
}


int process_findcosme(int nb) {
	if (get_thread_run()) {
		PRINT_ANOTHER_THREAD_RUNNING;
		return 1;
	}

	sequence *seq = NULL;
	int i = 0;

	gboolean is_sequence = (word[0][0] == 's');

	if (is_sequence) {
		seq = load_sequence(word[1], NULL);
		if (!seq)
			return 1;
		i++;
	} else {
		if (!single_image_is_loaded()) return 1;
	}

	struct cosmetic_data *args = malloc(sizeof(struct cosmetic_data));

	args->seq = seq;
	args->sigma[0] = g_ascii_strtod(word[1 + i], NULL);
	args->sigma[1] = g_ascii_strtod(word[2 + i], NULL);
	args->is_cfa = (word[0][10] == '_' || word[0][13] == '_');	// find_cosme_cfa or seqfind_cosme_cfa
	args->amount = 1.0;
	args->fit = &gfit;


	if (is_sequence) {
		args->seqEntry = "cc_";
		args->threading = SINGLE_THREADED;

		int startoptargs = i + 3;
		int nb_command_max = i + 4;
		if (nb > startoptargs) {
			for (int j = startoptargs; j < nb_command_max; j++) {
				if (word[j]) {
					if (g_str_has_prefix(word[j], "-prefix=")) {
						char *current = word[j], *value;
						value = current + 8;
						if (value[0] == '\0') {
							siril_log_message(_("Missing argument to %s, aborting.\n"), current);
							return 1;
						}
						args->seqEntry = strdup(value);
					}
				}
			}
		}
		apply_cosmetic_to_sequence(args);
	} else {
		args->threading = MULTI_THREADED;
		start_in_new_thread(autoDetectThreaded, args);
	}

	return 0;
}

int select_unselect(gboolean select) {
	if (!sequence_is_loaded()) {
		siril_log_message(_("Use this command to select images in a sequence, load a sequence first.\n"));
		return 1;
	}
	int from = g_ascii_strtoull(word[1], NULL, 10);
	int to = g_ascii_strtoull(word[2], NULL, 10);
	if (from < 1 || from >= com.seq.number) {
		siril_log_message(_("The first argument must be between 1 and the number of images.\n"));
		return 1;
	}
	gboolean current_updated = FALSE;
	for (int i = from - 1; i <= to - 1; i++) { // use real index
		if (i >= com.seq.number) break;
		if (com.seq.imgparam[i].incl != select) {
			com.seq.imgparam[i].incl = select;
			if (!com.headless)
				sequence_list_change_selection_index(i, i);
			if (select)
				com.seq.selnum++;
			else	com.seq.selnum--;
			if (i + 1 == com.seq.current)
				current_updated = TRUE;
		}
		if (!select && com.seq.reference_image == i) {
			com.seq.reference_image = -1;
			if (!com.headless) {
				sequence_list_change_reference();
				adjust_refimage(com.seq.current);
			}
		}
	}

	if (!com.headless) {
		if (current_updated) {
			redraw(REDRAW_OVERLAY);
			adjust_sellabel();
		}
		drawPlot();
		update_reg_interface(FALSE);
		adjust_sellabel();
	}
	writeseqfile(&com.seq);
	siril_log_message(_("Selection update finished, %d images are selected in the sequence\n"), com.seq.selnum);

	return 0;
}

int process_select(int nb){
	return select_unselect(TRUE);
}

int process_unselect(int nb){
	return select_unselect(FALSE);
}

int process_split(int nb){
	if (get_thread_run()) {
		PRINT_ANOTHER_THREAD_RUNNING;
		return 1;
	}

	if (!single_image_is_loaded()) {
		PRINT_NOT_FOR_SEQUENCE;
		return 1;
	}

	if (!isrgb(&gfit)) {
		PRINT_NOT_FOR_MONO;
		return 1;
	}

	struct extract_channels_data *args = malloc(sizeof(struct extract_channels_data));
	if (!args) {
		PRINT_ALLOC_ERR;
		return 1;
	}

	args->type = 0;
	args->str_type = _("RGB");

	args->channel[0] = g_strdup_printf("%s%s", word[1], com.pref.ext);
	args->channel[1] = g_strdup_printf("%s%s", word[2], com.pref.ext);
	args->channel[2] = g_strdup_printf("%s%s", word[3], com.pref.ext);

	args->fit = calloc(1, sizeof(fits));
	if (copyfits(&gfit, args->fit, CP_ALLOC | CP_COPYA | CP_FORMAT, -1)) {
		siril_log_message(_("Could not copy the input image, aborting.\n"));
		free(args->fit);
		free(args->channel[0]);
		free(args->channel[1]);
		free(args->channel[2]);
		free(args);
		return 1;
	}

	copy_fits_metadata(&gfit, args->fit);
	start_in_new_thread(extract_channels, args);
	return 0;
}

int process_split_cfa(int nb) {
	if (!single_image_is_loaded()) {
		PRINT_NOT_FOR_SEQUENCE;
		return 1;
	}

	if (isrgb(&gfit)) {
		PRINT_FOR_CFA_IMAGE;
		return 1;
	}

	char *filename = NULL;
	int ret = 1;

	fits f_cfa0 = { 0 }, f_cfa1 = { 0 }, f_cfa2 = { 0 }, f_cfa3 = { 0 };

	if (sequence_is_loaded() && !single_image_is_loaded()) {
		filename = g_path_get_basename(com.seq.seqname);
	}
	else {
		if (com.uniq->filename != NULL) {
			char *tmp = remove_ext_from_filename(com.uniq->filename);
			filename = g_path_get_basename(tmp);
			free(tmp);
		}
	}

	gchar *cfa0 = g_strdup_printf("CFA0_%s%s", filename, com.pref.ext);
	gchar *cfa1 = g_strdup_printf("CFA1_%s%s", filename, com.pref.ext);
	gchar *cfa2 = g_strdup_printf("CFA2_%s%s", filename, com.pref.ext);
	gchar *cfa3 = g_strdup_printf("CFA3_%s%s", filename, com.pref.ext);

	if (gfit.type == DATA_USHORT) {
		if (!(ret = split_cfa_ushort(&gfit, &f_cfa0, &f_cfa1, &f_cfa2, &f_cfa3))) {
			ret = save1fits16(cfa0, &f_cfa0, 0) ||
				save1fits16(cfa1, &f_cfa1, 0) ||
				save1fits16(cfa2, &f_cfa2, 0) ||
				save1fits16(cfa3, &f_cfa3, 0);
		}
	}
	else if (gfit.type == DATA_FLOAT) {
		if (!(ret = split_cfa_float(&gfit, &f_cfa0, &f_cfa1, &f_cfa2, &f_cfa3))) {
			ret = save1fits32(cfa0, &f_cfa0, 0) ||
				save1fits32(cfa1, &f_cfa1, 0) ||
				save1fits32(cfa2, &f_cfa2, 0) ||
				save1fits32(cfa3, &f_cfa3, 0);
		}
	}

	g_free(cfa0); g_free(cfa1);
	g_free(cfa2); g_free(cfa3);
	clearfits(&f_cfa0); clearfits(&f_cfa1);
	clearfits(&f_cfa2); clearfits(&f_cfa3);
	free(filename);
	return ret;
}

int process_extractGreen(int nb) {
	if (!single_image_is_loaded()) {
		PRINT_NOT_FOR_SEQUENCE;
		return 1;
	}

	if (isrgb(&gfit)) {
		PRINT_FOR_CFA_IMAGE;
		return 1;
	}

	char *filename = NULL;
	int ret = 1;

	fits f_green = { 0 };

	if (sequence_is_loaded() && !single_image_is_loaded()) {
		filename = g_path_get_basename(com.seq.seqname);
	}
	else {
		if (com.uniq->filename != NULL) {
			char *tmp = remove_ext_from_filename(com.uniq->filename);
			filename = g_path_get_basename(tmp);
			free(tmp);
		}
	}

	sensor_pattern pattern = get_bayer_pattern(&gfit);

	gchar *green = g_strdup_printf("Green_%s%s", filename, com.pref.ext);
	if (gfit.type == DATA_USHORT) {
		if (!(ret = extractGreen_ushort(&gfit, &f_green, pattern))) {
			ret = save1fits16(green, &f_green, 0);
		}
	}
	else if (gfit.type == DATA_FLOAT) {
		if (!(ret = extractGreen_float(&gfit, &f_green, pattern))) {
			ret = save1fits32(green, &f_green, 0);
		}
	} else return 1;

	g_free(green);
	clearfits(&f_green);
	free(filename);
	return ret;

}

int process_extractHa(int nb) {
	if (!single_image_is_loaded()) {
		PRINT_NOT_FOR_SEQUENCE;
		return 1;
	}

	if (isrgb(&gfit)) {
		PRINT_FOR_CFA_IMAGE;
		return 1;
	}

	char *filename = NULL;
	int ret = 1;

	fits f_Ha = { 0 };

	if (sequence_is_loaded() && !single_image_is_loaded()) {
		filename = g_path_get_basename(com.seq.seqname);
	}
	else {
		if (com.uniq->filename != NULL) {
			char *tmp = remove_ext_from_filename(com.uniq->filename);
			filename = g_path_get_basename(tmp);
			free(tmp);
		}
	}

	sensor_pattern pattern = get_bayer_pattern(&gfit);

	gchar *Ha = g_strdup_printf("Ha_%s%s", filename, com.pref.ext);
	if (gfit.type == DATA_USHORT) {
		if (!(ret = extractHa_ushort(&gfit, &f_Ha, pattern))) {
			ret = save1fits16(Ha, &f_Ha, 0);
		}
	}
	else if (gfit.type == DATA_FLOAT) {
		if (!(ret = extractHa_float(&gfit, &f_Ha, pattern))) {
			ret = save1fits32(Ha, &f_Ha, 0);
		}
	} else return 1;

	g_free(Ha);
	clearfits(&f_Ha);
	free(filename);
	return ret;
}

int process_extractHaOIII(int nb) {
	if (!single_image_is_loaded()) {
		PRINT_NOT_FOR_SEQUENCE;
		return 1;
	}

	if (isrgb(&gfit)) {
		PRINT_FOR_CFA_IMAGE;
		return 1;
	}

	char *filename = NULL;
	int ret = 1;

	fits f_Ha = { 0 }, f_OIII = { 0 };

	if (sequence_is_loaded() && !single_image_is_loaded()) {
		filename = g_path_get_basename(com.seq.seqname);
	}
	else {
		if (com.uniq->filename != NULL) {
			char *tmp = remove_ext_from_filename(com.uniq->filename);
			filename = g_path_get_basename(tmp);
			free(tmp);
		}
	}

	sensor_pattern pattern = get_bayer_pattern(&gfit);

	gchar *Ha = g_strdup_printf("Ha_%s%s", filename, com.pref.ext);
	gchar *OIII = g_strdup_printf("OIII_%s%s", filename, com.pref.ext);
	if (gfit.type == DATA_USHORT) {
		if (!(ret = extractHaOIII_ushort(&gfit, &f_Ha, &f_OIII, pattern))) {
			ret = save1fits16(Ha, &f_Ha, 0) ||
					save1fits16(OIII, &f_OIII, 0);
		}
	}
	else if (gfit.type == DATA_FLOAT) {
		if (!(ret = extractHaOIII_float(&gfit, &f_Ha, &f_OIII, pattern))) {
			ret = save1fits32(Ha, &f_Ha, 0) ||
					save1fits16(OIII, &f_OIII, 0);
		}
	} else return 1;

	g_free(Ha);
	g_free(OIII);
	clearfits(&f_Ha);
	clearfits(&f_OIII);
	free(filename);
	return ret;
}

int process_seq_mtf(int nb) {
	if (get_thread_run()) {
		PRINT_ANOTHER_THREAD_RUNNING;
		return 1;
	}
	sequence *seq = load_sequence(word[1], NULL);
	if (!seq)
		return 1;

	struct mtf_data *args = malloc(sizeof(struct mtf_data));

	args->seq = seq;
	args->fit = &gfit;
	args->seqEntry = "mtf_";
	args->params.shadows = g_ascii_strtod(word[2], NULL);
	args->params.midtones = g_ascii_strtod(word[3], NULL);
	args->params.highlights = g_ascii_strtod(word[4], NULL);

	int startoptargs = 5;
	if (nb > startoptargs) {
		for (int i = startoptargs; i < nb; i++) {
			if (word[i]) {
				if (g_str_has_prefix(word[i], "-prefix=")) {
					char *current = word[i], *value;
					value = current + 8;
					if (value[0] == '\0') {
						siril_log_message(_("Missing argument to %s, aborting.\n"), current);
						return 1;
					}
					args->seqEntry = strdup(value);
				}
			}
		}
	}

	apply_mtf_to_sequence(args);

	return 0;
}

int process_seq_split_cfa(int nb) {
	if (get_thread_run()) {
		PRINT_ANOTHER_THREAD_RUNNING;
		return 1;
	}

	sequence *seq = load_sequence(word[1], NULL);
	if (!seq)
		return 1;

	if (seq->nb_layers > 1) {
		PRINT_FOR_CFA_IMAGE;
		return 1;
	}

	struct split_cfa_data *args = calloc(1, sizeof(struct split_cfa_data));

	args->seq = seq;
	args->fit = &gfit;
	args->seqEntry = "CFA_"; // propose to default to "CFA" for consistency of output names with single image split_cfa

	int startoptargs = 2;
	if (nb > startoptargs) {
		for (int i = startoptargs; i < nb; i++) {
			if (word[i]) {
				if (g_str_has_prefix(word[i], "-prefix=")) {
					char *current = word[i], *value;
					value = current + 8;
					if (value[0] == '\0') {
						siril_log_message(_("Missing argument to %s, aborting.\n"), current);
						return 1;
					}
					args->seqEntry = strdup(value);
				}
			}
		}
	}

	apply_split_cfa_to_sequence(args);

	return 0;
}

int process_seq_extractHa(int nb) {
	if (get_thread_run()) {
		PRINT_ANOTHER_THREAD_RUNNING;
		return 1;
	}

	sequence *seq = load_sequence(word[1], NULL);
	if (!seq)
		return 1;

	if (seq->nb_layers > 1) {
		PRINT_FOR_CFA_IMAGE;
		return 1;
	}

	struct split_cfa_data *args = calloc(1, sizeof(struct split_cfa_data));

	args->seq = seq;
	args->seqEntry = "Ha_";

	int startoptargs = 2;
	if (nb > startoptargs) {
		for (int i = startoptargs; i < nb; i++) {
			if (word[i]) {
				if (g_str_has_prefix(word[i], "-prefix=")) {
					char *current = word[i], *value;
					value = current + 8;
					if (value[0] == '\0') {
						siril_log_message(_("Missing argument to %s, aborting.\n"), current);
						return 1;
					}
					args->seqEntry = strdup(value);
				}
			}
		}
	}

	apply_extractHa_to_sequence(args);

	return 0;
}

int process_seq_extractGreen(int nb) {
	if (get_thread_run()) {
		PRINT_ANOTHER_THREAD_RUNNING;
		return 1;
	}

	sequence *seq = load_sequence(word[1], NULL);
	if (!seq)
		return 1;

	if (seq->nb_layers > 1) {
		PRINT_FOR_CFA_IMAGE;
		return 1;
	}

	struct split_cfa_data *args = calloc(1, sizeof(struct split_cfa_data));

	args->seq = seq;
	args->seqEntry = "Green_";

	int startoptargs = 2;
	if (nb > startoptargs) {
		for (int i = startoptargs; i < nb; i++) {
			if (word[i]) {
				if (g_str_has_prefix(word[i], "-prefix=")) {
					char *current = word[i], *value;
					value = current + 8;
					if (value[0] == '\0') {
						siril_log_message(_("Missing argument to %s, aborting.\n"), current);
						return 1;
					}
					args->seqEntry = strdup(value);
				}
			}
		}
	}

	apply_extractGreen_to_sequence(args);

	return 0;
}

int process_seq_extractHaOIII(int nb) {
	if (get_thread_run()) {
		PRINT_ANOTHER_THREAD_RUNNING;
		return 1;
	}

	sequence *seq = load_sequence(word[1], NULL);
	if (!seq)
		return 1;

	if (seq->nb_layers > 1) {
		PRINT_FOR_CFA_IMAGE;
		return 1;
	}

	struct split_cfa_data *args = calloc(1, sizeof(struct split_cfa_data));

	args->seq = seq;
	args->seqEntry = ""; // not used

	apply_extractHaOIII_to_sequence(args);

	return 0;
}

int process_stat(int nb){
	int nplane;
	int layer;
	char layername[6];

	nplane = gfit.naxes[2];

	for (layer = 0; layer < nplane; layer++) {
		imstats* stat = statistics(NULL, -1, &gfit, layer, &com.selection, STATS_MAIN, MULTI_THREADED);
		if (!stat) {
			siril_log_message(_("Error: statistics computation failed.\n"));
			return 1;
		}

		switch (layer) {
			case 0:
				if (nplane == 1)
					strcpy(layername, "B&W");
				else
					strcpy(layername, "Red");
				break;
			case 1:
				strcpy(layername, "Green");
				break;
			case 2:
				strcpy(layername, "Blue");
				break;
		}

		if (gfit.type == DATA_USHORT) {
			siril_log_message(
					_("%s layer: Mean: %0.1lf, Median: %0.1lf, Sigma: %0.1lf, "
							"AvgDev: %0.1lf, Min: %0.1lf, Max: %0.1lf\n"),
					layername, stat->mean, stat->median, stat->sigma,
					stat->avgDev, stat->min, stat->max);
		} else {
			siril_log_message(
					_("%s layer: Mean: %0.1lf, Median: %0.1lf, Sigma: %0.1lf, "
							"AvgDev: %0.1lf, Min: %0.1lf, Max: %0.1lf\n"),
					layername, stat->mean * USHRT_MAX_DOUBLE,
					stat->median * USHRT_MAX_DOUBLE,
					stat->sigma * USHRT_MAX_DOUBLE,
					stat->avgDev * USHRT_MAX_DOUBLE,
					stat->min * USHRT_MAX_DOUBLE, stat->max * USHRT_MAX_DOUBLE);
		}
		free_stats(stat);
	}
	return 0;
}

int process_seq_stat(int nb) {
	if (get_thread_run()) {
		PRINT_ANOTHER_THREAD_RUNNING;
		return 1;
	}

	sequence *seq = load_sequence(word[1], NULL);
	if (!seq)
		return 1;

	struct stat_data *args = calloc(1, sizeof(struct stat_data));

	args->seq = seq;
	args->seqEntry = ""; // not used
	args->csv_name = g_strdup(word[2]);

	if (word[3] && !g_strcmp0(word[3], "main")) {
		args->option = STATS_MAIN;
	} else {
		args->option = STATS_BASIC;
	}
	memcpy(&com.selection, &args->selection, sizeof(rectangle));

	apply_stats_to_sequence(args);

	return 0;
}

int process_convertraw(int nb) {
	if (get_thread_run()) {
		PRINT_ANOTHER_THREAD_RUNNING;
		return 1;
	}

	GDir *dir;
	GError *error = NULL;
	const gchar *file;
	GList *list = NULL;
	int idx = 1;
	gchar *destroot = g_strdup(word[1]);
	sequence_type output = SEQ_REGULAR;
	gboolean debayer = FALSE;

	if (!com.wd) {
		siril_log_message(_("Conversion: no working directory set.\n"));
		return 1;
	}

	for (int i = 2; i < nb; i++) {
		char *current = word[i], *value;
		if (!strcmp(current, "-debayer")) {
			debayer = TRUE;
		} else if (!strcmp(current, "-fitseq")) {
			output = SEQ_FITSEQ;
			if (!g_str_has_suffix(destroot, com.pref.ext))
				str_append(&destroot, com.pref.ext);
		} else if (!strcmp(current, "-ser")) {
			output = SEQ_SER;
			if (!g_str_has_suffix(destroot, ".ser"))
				str_append(&destroot, ".ser");
		} else if (g_str_has_prefix(current, "-start=")) {
			value = current + 7;
			idx = (g_ascii_strtoull(value, NULL, 10) <= 0 || g_ascii_strtoull(value, NULL, 10) >= INDEX_MAX) ? 1 : g_ascii_strtoull(value, NULL, 10);
		} else if (g_str_has_prefix(current, "-out=")) {
			value = current + 5;
			if (value[0] == '\0') {
				siril_log_message(_("Missing argument to %s, aborting.\n"), current);
				return 1;
			}
			if (!g_file_test(value, G_FILE_TEST_EXISTS)) {
				if (g_mkdir_with_parents(value, 0755) < 0) {
					siril_log_color_message(_("Cannot create output folder: %s\n"), "red", value);
					return 1;
				}
			}
			gchar *filename = g_build_filename(value, destroot, NULL);
			g_free(destroot);
			destroot = filename;
		}
	}

	if ((dir = g_dir_open(com.wd, 0, &error)) == NULL){
		siril_log_message(_("Conversion: error opening working directory %s.\n"), com.wd);
		fprintf (stderr, "Conversion: %s\n", error->message);
		g_clear_error(&error);
		return 1;
	}

	int count = 0;
	while ((file = g_dir_read_name(dir)) != NULL) {
		const char *ext = get_filename_ext(file);
		if (!ext)
			continue;
		image_type type = get_type_for_extension(ext);
		if (type == TYPERAW) {
			if (output == SEQ_SER && !g_ascii_strcasecmp(ext, "raf") && !debayer) {
				siril_log_message(_("FujiFilm XTRANS sensors are not supported by SER v2 (CFA-style) standard. You may use FITS sequences instead."));
				g_list_free_full(list, g_free);
				return 1;
			}
			list = g_list_append(list, g_build_filename(com.wd, file, NULL));
			count++;
		}
	}
	g_dir_close(dir);
	if (!count) {
		siril_log_message(_("No RAW files were found for conversion\n"));
		g_list_free_full(list, g_free);
		return 1;
	}
	/* sort list */
	list = g_list_sort(list, (GCompareFunc) strcompare);
	/* convert the list to an array for parallel processing */
	char **files_to_convert = glist_to_array(list, &count);

	siril_log_color_message(_("Conversion: processing %d RAW files...\n"), "green", count);

	struct _convert_data *args = malloc(sizeof(struct _convert_data));
	args->start = idx;
	args->list = files_to_convert;
	args->total = count;
	if (output == SEQ_REGULAR)
		args->destroot = format_basename(destroot, TRUE);
	else
		args->destroot = destroot;
	args->input_has_a_seq = FALSE;
	args->input_has_a_film = FALSE;
	args->debayer = debayer;
	args->output_type = output;
	args->multiple_output = FALSE;
	args->make_link = FALSE;
	gettimeofday(&(args->t_start), NULL);
	start_in_new_thread(convert_thread_worker, args);
	return 0;
}

int process_link(int nb) {
	if (get_thread_run()) {
		PRINT_ANOTHER_THREAD_RUNNING;
		return 1;
	}

	GDir *dir;
	GError *error = NULL;
	const gchar *file;
	GList *list = NULL;
	int idx = 1;
	gchar *destroot = g_strdup(word[1]);

	for (int i = 2; i < nb; i++) {
		char *current = word[i], *value;
		if (g_str_has_prefix(current, "-start=")) {
			value = current + 7;
			idx = (g_ascii_strtoull(value, NULL, 10) <= 0 ||
					g_ascii_strtoull(value, NULL, 10) >= INDEX_MAX) ?
				1 : g_ascii_strtoull(value, NULL, 10);
		} else if (g_str_has_prefix(current, "-out=")) {
			value = current + 5;
			if (value[0] == '\0') {
				siril_log_message(_("Missing argument to %s, aborting.\n"), current);
				return 1;
			}
			if (!g_file_test(value, G_FILE_TEST_EXISTS)) {
				if (g_mkdir_with_parents(value, 0755) < 0) {
					siril_log_color_message(_("Cannot create output folder: %s\n"), "red", value);
					return 1;
				}
			}
			gchar *filename = g_build_filename(value, destroot, NULL);
			g_free(destroot);
			destroot = filename;
		}
	}

	if ((dir = g_dir_open(com.wd, 0, &error)) == NULL){
		siril_log_message(_("Link: error opening working directory %s.\n"), com.wd);
		fprintf (stderr, "Link: %s\n", error->message);
		g_clear_error(&error);
		set_cursor_waiting(FALSE);
		return 1;
	}

	int count = 0;
	while ((file = g_dir_read_name(dir)) != NULL) {
		const char *ext = get_filename_ext(file);
		if (!ext)
			continue;
		image_type type = get_type_for_extension(ext);
		if (type == TYPEFITS) {
			list = g_list_append(list, g_build_filename(com.wd, file, NULL));
			count++;
		}
	}
	g_dir_close(dir);
	if (!count) {
		siril_log_message(_("No FITS files were found for link\n"));
		return 1;
	}
	/* sort list */
	list = g_list_sort(list, (GCompareFunc) strcompare);
	/* convert the list to an array for parallel processing */
	char **files_to_link = glist_to_array(list, &count);

	gchar *str = ngettext("Link: processing %d FITS file...\n", "Link: processing %d FITS files...\n", count);
	str = g_strdup_printf(str, count);
	siril_log_color_message(str, "green");
	g_free(str);


	if (!com.wd) {
		siril_log_message(_("Link: no working directory set.\n"));
		return 1;
	}

	struct _convert_data *args = malloc(sizeof(struct _convert_data));
	args->start = idx;
	args->list = files_to_link;
	args->total = count;
	args->destroot = format_basename(destroot, TRUE);
	args->input_has_a_seq = FALSE;
	args->input_has_a_film = FALSE;
	args->debayer = FALSE;
	args->multiple_output = FALSE;
	args->output_type = SEQ_REGULAR; // fallback if symlink does not work
	args->make_link = TRUE;
	gettimeofday(&(args->t_start), NULL);
	start_in_new_thread(convert_thread_worker, args);

	return 0;
}

int process_convert(int nb) {
	if (get_thread_run()) {
		PRINT_ANOTHER_THREAD_RUNNING;
		return 1;
	}


	GDir *dir;
	GError *error = NULL;
	const gchar *file;
	GList *list = NULL;
	int idx = 1;
	gboolean debayer = FALSE;
	gboolean make_link = TRUE;
	sequence_type output = SEQ_REGULAR;
	gchar *destroot = g_strdup(word[1]);

	for (int i = 2; i < nb; i++) {
		char *current = word[i], *value;
		if (!strcmp(current, "-debayer")) {
			debayer = TRUE;
			make_link = FALSE;
		} else if (!strcmp(current, "-fitseq")) {
			output = SEQ_FITSEQ;
			if (!g_str_has_suffix(destroot, com.pref.ext))
				str_append(&destroot, com.pref.ext);
		} else if (!strcmp(current, "-ser")) {
			output = SEQ_SER;
			if (!g_str_has_suffix(destroot, ".ser"))
				str_append(&destroot, ".ser");
		} else if (g_str_has_prefix(current, "-start=")) {
			value = current + 7;
			idx = (g_ascii_strtoull(value, NULL, 10) <= 0 || g_ascii_strtoull(value, NULL, 10) >= INDEX_MAX) ?
				1 : g_ascii_strtoull(value, NULL, 10);
		} else if (g_str_has_prefix(current, "-out=")) {
			value = current + 5;
			if (value[0] == '\0') {
				siril_log_message(_("Missing argument to %s, aborting.\n"), current);
				return 1;
			}
			if (!g_file_test(value, G_FILE_TEST_EXISTS)) {
				if (g_mkdir_with_parents(value, 0755) < 0) {
					siril_log_color_message(_("Cannot create output folder: %s\n"), "red", value);
					return 1;
				}
			}
			gchar *filename = g_build_filename(value, destroot, NULL);
			g_free(destroot);
			destroot = filename;
		}
	}

	if ((dir = g_dir_open(com.wd, 0, &error)) == NULL){
		siril_log_message(_("Convert: error opening working directory %s.\n"), com.wd);
		fprintf (stderr, "Convert: %s\n", error->message);
		g_clear_error(&error);
		set_cursor_waiting(FALSE);
		return 1;
	}

	int count = 0;
	while ((file = g_dir_read_name(dir)) != NULL) {
		const char *ext = get_filename_ext(file);
		if (!ext)
			continue;
		image_type type = get_type_for_extension(ext);
		if (type != TYPEUNDEF && type != TYPEAVI && type != TYPESER) {
			list = g_list_append(list, g_build_filename(com.wd, file, NULL));
			count++;
		}
	}
	g_dir_close(dir);
	if (!count) {
		siril_log_message(_("No files were found for convert\n"));
		return 1;
	}
	/* sort list */
	list = g_list_sort(list, (GCompareFunc) strcompare);
	/* convert the list to an array for parallel processing */
	char **files_to_link = glist_to_array(list, &count);

	gchar *str = ngettext("Convert: processing %d FITS file...\n", "Convert: processing %d FITS files...\n", count);
	str = g_strdup_printf(str, count);
	siril_log_color_message(str, "green");
	g_free(str);


	if (!com.wd) {
		siril_log_message(_("Convert: no working directory set.\n"));
		return 1;
	}

	struct _convert_data *args = malloc(sizeof(struct _convert_data));
	args->start = idx;
	args->list = files_to_link;
	args->total = count;
	if (output == SEQ_REGULAR)
		args->destroot = format_basename(destroot, TRUE);
	else
		args->destroot = destroot;
	args->input_has_a_seq = FALSE;
	args->input_has_a_film = FALSE;
	args->debayer = debayer;
	args->multiple_output = FALSE;
	args->output_type = output;
	args->make_link = make_link;
	gettimeofday(&(args->t_start), NULL);
	start_in_new_thread(convert_thread_worker, args);

	return 0;
}

int process_register(int nb) {
	if (get_thread_run()) {
		PRINT_ANOTHER_THREAD_RUNNING;
		return 1;
	}

	struct registration_args *reg_args;
	struct registration_method *method;
	char *msg;

	sequence *seq = load_sequence(word[1], NULL);
	if (!seq)
		return 1;

	/* getting the selected registration method */
	method = malloc(sizeof(struct registration_method));
	method->name = strdup(_("Global Star Alignment (deep-sky)"));
	method->method_ptr = &register_star_alignment;
	method->sel = REQUIRES_NO_SELECTION;
	method->type = REGTYPE_DEEPSKY;

	reg_args = calloc(1, sizeof(struct registration_args));

	/* filling the arguments for registration */
	reg_args->func = method->method_ptr;
	reg_args->seq = seq;
	reg_args->reference_image = sequence_find_refimage(seq);
	reg_args->process_all_frames = TRUE;
	reg_args->follow_star = FALSE;
	reg_args->matchSelection = FALSE;
	reg_args->translation_only = FALSE;
	reg_args->x2upscale = FALSE;
	reg_args->prefix = "r_";
	reg_args->min_pairs = 10; // 10 is good enough to ensure good matching
	reg_args->type = HOMOGRAPHY_TRANSFORMATION;
	reg_args->layer = (reg_args->seq->nb_layers == 3) ? 1 : 0;

	/* check for options */
	for (int i = 2; i < nb; i++) {
		if (word[i]) {
			if (!strcmp(word[i], "-drizzle")) {
				reg_args->x2upscale = TRUE;
			} else if (!strcmp(word[i], "-norot")) {
				reg_args->translation_only = TRUE;
				reg_args->type = SHIFT_TRANSFORMATION; //using most rigid model as default if -norot
			} else if (g_str_has_prefix(word[i], "-transf=")) {
				char *current = word[i], *value;
				value = current + 8;
				if (value[0] == '\0') {
					siril_log_message(_("Missing argument to %s, aborting.\n"), current);
					return 1;
				}
				if(!g_strcmp0(g_ascii_strdown(value, -1),"shift")) { 
#ifdef HAVE_CV44
					reg_args->type = SHIFT_TRANSFORMATION;
					continue;
#else
					siril_log_color_message(_("Shift-only registration is only possible with OpenCV 4.4\n"), "red");
					return 1;
#endif
				}
				if(!g_strcmp0(g_ascii_strdown(value, -1),"similarity")) {
					reg_args->type = SIMILARITY_TRANSFORMATION;
					continue;
				}
				if(!g_strcmp0(g_ascii_strdown(value, -1),"affine")) {
					reg_args->type = AFFINE_TRANSFORMATION;
					continue;
				}
				if(!g_strcmp0(g_ascii_strdown(value, -1),"homography")) {
					reg_args->type = HOMOGRAPHY_TRANSFORMATION;
					continue;
				} 
				siril_log_message(_("Unknown transformation type %s, aborting.\n"), value);
				return 1;
			} else if (g_str_has_prefix(word[i], "-layer=")) {
				if (reg_args->seq->nb_layers == 1) {  // handling mono case
					siril_log_message(_("This sequence is mono, ignoring layer number.\n"));
					continue;
				}
				char *current = word[i], *value;
				value = current + 7;
				if (value[0] == '\0') {
					siril_log_message(_("Missing argument to %s, aborting.\n"), current);
					return 1;
				}
				if ((g_ascii_strtoull(value, NULL, 10) < 0) || (g_ascii_strtoull(value, NULL, 10) > 2)) { 
					siril_log_message(_("Unknown layer number %s, must be between 0 and 2, will use green layer.\n"), value);
					continue;
				}
				reg_args->layer = g_ascii_strtoull(value, NULL, 10);
			} else if (g_str_has_prefix(word[i], "-prefix=")) {
				char *current = word[i], *value;
				value = current + 8;
				if (value[0] == '\0') {
					siril_log_message(_("Missing argument to %s, aborting.\n"), current);
					return 1;
				}
				reg_args->prefix = strdup(value);
			} else if (g_str_has_prefix(word[i], "-minpairs=")) {
				char *current = word[i], *value;
				value = current + 10;
				if (value[0] == '\0') {
					siril_log_message(_("Missing argument to %s, aborting.\n"), current);
					return 1;
				}
				if (g_ascii_strtoull(value, NULL, 10) < 4) { // using absolute min_pairs required by homography
					gchar *str = ngettext("%d smaller than minimum allowable star pairs: %d, aborting.\n", "%d smaller than minimum allowable star pairs: %d, aborting.\n",
							g_ascii_strtoull(value, NULL, 10));
					str = g_strdup_printf(str, g_ascii_strtoull(value, NULL, 10), reg_args->min_pairs);
					siril_log_message(str);
					g_free(str);

					return 1;
				}
				reg_args->min_pairs = g_ascii_strtoull(value, NULL, 10);
			}
		}
	}

	// testing free space
	if (reg_args->x2upscale ||
			(method->method_ptr == register_star_alignment &&
			 !reg_args->translation_only)) {
		// first, remove the files that we are about to create
		remove_prefixed_sequence_files(reg_args->seq, reg_args->prefix);

		int nb_frames = reg_args->process_all_frames ? reg_args->seq->number : reg_args->seq->selnum;
		int64_t size = seq_compute_size(reg_args->seq, nb_frames, get_data_type(seq->bitpix));
		if (reg_args->x2upscale)
			size *= 4;
		if (test_available_space(size) > 0) {
			free(reg_args);
			free(method);
			return 1;
		}
	}


	reg_args->interpolation = OPENCV_AREA;
	get_the_registration_area(reg_args, method);	// sets selection
	reg_args->run_in_thread = TRUE;
	reg_args->load_new_sequence = FALSE;	// don't load it for command line execution

	msg = siril_log_color_message(
			_("Registration: processing using method: %s\n"), "green",
			method->name);
	free(method);
	msg[strlen(msg) - 1] = '\0';
	set_progress_bar_data(msg, PROGRESS_RESET);

	start_in_new_thread(register_thread_func, reg_args);
	return 0;
}

// parse normalization and filters from the stack command line, starting at word `first'
static int parse_stack_command_line(struct stacking_configuration *arg, int first, gboolean norm_allowed, gboolean out_allowed) {
	while (word[first]) {
		char *current = word[first], *value;
		if (!strcmp(current, "-nonorm") || !strcmp(current, "-no_norm"))
			arg->force_no_norm = TRUE;
		else if (!strcmp(current, "-output_norm")) {
			arg->output_norm = TRUE;
		} else if (!strcmp(current, "-weight_from_noise")) {
			if (arg->method != stack_mean_with_rejection) {
				siril_log_message(_("Weighting is allowed only with average stacking, ignoring.\n"));
			} else if (arg->norm == NO_NORM) {
				siril_log_message(_("Weighting is allowed only if normalization has been activated, ignoring.\n"));
			} else if (arg->apply_nbstack_weights) {
				siril_log_message(_("Only one weighting method can be used\n"));
			} else {
				arg->apply_noise_weights = TRUE;
			}
		} else if (!strcmp(current, "-weight_from_nbstack")) {
			if (arg->method != stack_mean_with_rejection) {
				siril_log_message(_("Weighting is allowed only with average stacking, ignoring.\n"));
			} else if (arg->norm == NO_NORM) {
				siril_log_message(_("Weighting is allowed only if normalization has been activated, ignoring.\n"));
			} else if (arg->apply_noise_weights) {
				siril_log_message(_("Only one weighting method can be used\n"));
			} else {
				arg->apply_nbstack_weights = TRUE;
			}

		} else if (g_str_has_prefix(current, "-norm=")) {
			if (!norm_allowed) {
				siril_log_message(_("Normalization options are not allowed in this context, ignoring.\n"));
			} else {
				value = current + 6;
				if (!strcmp(value, "add"))
					arg->norm = ADDITIVE;
				else if (!strcmp(value, "addscale"))
					arg->norm = ADDITIVE_SCALING;
				else if (!strcmp(value, "mul"))
					arg->norm = MULTIPLICATIVE;
				else if (!strcmp(value, "mulscale"))
					arg->norm = MULTIPLICATIVE_SCALING;
			}
		} else if (g_str_has_prefix(current, "-filter-fwhm=")) {
			value = strchr(current, '=') + 1;
			if (value[0] != '\0') {
				char *end;
				float val = strtof(value, &end);
				if (end == value) {
					siril_log_message(_("Could not parse argument `%s' to the filter `%s', aborting.\n"), value, current);
					return 1;
				}
				if (*end == '%')
					arg->f_fwhm_p = val;
				else arg->f_fwhm = val;
			} else {
				siril_log_message(_("Missing argument to %s, aborting.\n"), current);
				return 1;
			}
		} else if (g_str_has_prefix(current, "-filter-wfwhm=")) {
			value = strchr(current, '=') + 1;
			if (value[0] != '\0') {
				char *end;
				float val = strtof(value, &end);
				if (end == value) {
					siril_log_message(_("Could not parse argument `%s' to the filter `%s', aborting.\n"), value, current);
					return 1;
				}
				if (*end == '%')
					arg->f_wfwhm_p = val;
				else arg->f_wfwhm = val;
			} else {
				siril_log_message(_("Missing argument to %s, aborting.\n"), current);
				return 1;
			}
		} else if (g_str_has_prefix(current, "-filter-round=") ||
				g_str_has_prefix(current, "-filter-roundness=")) {
			value = strchr(current, '=') + 1;
			if (value[0] != '\0') {
				char *end;
				float val = strtof(value, &end);
				if (end == value) {
					siril_log_message(_("Could not parse argument `%s' to the filter `%s', aborting.\n"), value, current);
					return 1;
				}
				if (*end == '%')
					arg->f_round_p = val;
				else arg->f_round = val;
			} else {
				siril_log_message(_("Missing argument to %s, aborting.\n"), current);
				return 1;
			}
		} else if (g_str_has_prefix(current, "-filter-qual=") ||
				g_str_has_prefix(current, "-filter-quality=")) {
			value = strchr(current, '=') + 1;
			if (value[0] != '\0') {
				char *end;
				float val = strtof(value, &end);
				if (end == value) {
					siril_log_message(_("Could not parse argument `%s' to the filter `%s', aborting.\n"), value, current);
					return 1;
				}
				if (*end == '%')
					arg->f_quality_p = val;
				else arg->f_quality = val;
			} else {
				siril_log_message(_("Missing argument to %s, aborting.\n"), current);
				return 1;
			}
		} else if (g_str_has_prefix(current, "-filter-incl") ||
				g_str_has_prefix(current, "-filter-included")) {
			arg->filter_included = TRUE;
		} else if (g_str_has_prefix(current, "-out=")) {
			if (out_allowed) {
				value = current + 5;
				if (value[0] == '\0') {
					siril_log_message(_("Missing argument to %s, aborting.\n"), current);
					return 1;
				}

				/* Make sure path exists */
				gchar *dirname = g_path_get_dirname(value);

				if (g_mkdir_with_parents(dirname, 0755) < 0) {
					siril_log_color_message(_("Cannot create output folder: %s\n"), "red", dirname);
					g_free(dirname);
					return 1;
				}

				g_free(dirname);

				arg->result_file = g_strdup(value);
			}
			else {
				siril_log_message(_("Output filename option is not allowed in this context, ignoring.\n"));
			}
		}
		else {
			siril_log_message(_("Unexpected argument to stacking `%s', aborting.\n"), current);
			return 1;
		}
		first++;
	}
	return 0;
}

static int stack_one_seq(struct stacking_configuration *arg) {
	int retval = -1;
	sequence *seq = readseqfile(arg->seqfile);
	if (seq != NULL) {
		struct stacking_args args = { 0 };
		gchar *error = NULL;
		if (seq_check_basic_data(seq, FALSE) == -1) {
			free(seq);
			return 1;
		}
		siril_log_message(_("Stacking sequence %s\n"), seq->seqname);
		args.seq = seq;
		args.ref_image = sequence_find_refimage(seq);
		// the three below: used only if method is average w/ rejection
		if (arg->method == stack_mean_with_rejection && (arg->sig[0] != 0.0 || arg->sig[1] != 0.0)) {
			args.sig[0] = arg->sig[0];
			args.sig[1] = arg->sig[1];
			args.type_of_rejection = arg->type_of_rejection;
		} else {
			args.type_of_rejection = NO_REJEC;
			siril_log_message(_("Not using rejection for stacking\n"));
		}
		args.coeff.offset = NULL;
		args.coeff.mul = NULL;
		args.coeff.scale = NULL;
		if (!arg->force_no_norm &&
				(arg->method == stack_median || arg->method == stack_mean_with_rejection))
			args.normalize = arg->norm;
		else args.normalize = NO_NORM;
		args.method = arg->method;
		args.force_norm = FALSE;
		args.output_norm = arg->output_norm;
		args.reglayer = args.seq->nb_layers == 1 ? 0 : 1;
		args.apply_noise_weights = arg->apply_noise_weights;
		args.apply_nbstack_weights = arg->apply_nbstack_weights;

		// manage filters
		if (convert_stack_data_to_filter(arg, &args) ||
				setup_filtered_data(&args)) {
			free_sequence(seq, TRUE);
			return 1;
		}
		args.description = describe_filter(seq, args.filtering_criterion, args.filtering_parameter);
		args.use_32bit_output = evaluate_stacking_should_output_32bits(args.method,
			args.seq, args.nb_images_to_stack, &error);
		if (error) {
			siril_log_color_message(error, "red");
			free_sequence(seq, TRUE);
			return 1;
		}

		if (!arg->result_file) {
			char filename[256];
			char *suffix = g_str_has_suffix(seq->seqname, "_") ||
				g_str_has_suffix(seq->seqname, "-") ? "" : "_";
			snprintf(filename, 256, "%s%sstacked%s",
					seq->seqname, suffix, com.pref.ext);
			arg->result_file = g_strdup(filename);
		}

		main_stack(&args);

		retval = args.retval;
		clean_end_stacking(&args);
		free_sequence(seq, TRUE);
		free(args.image_indices);
		free(args.description);

		if (!retval) {
			struct noise_data noise_args = { .fit = &gfit, .verbose = FALSE, .use_idle = FALSE };
			noise(&noise_args);
			if (savefits(arg->result_file, &gfit))
				siril_log_color_message(_("Could not save the stacking result %s\n"),
						"red", arg->result_file);
			++arg->number_of_loaded_sequences;
		}
		else if (!get_thread_run()) return -1;

	} else {
		siril_log_message(_("No sequence `%s' found.\n"), arg->seqfile);
	}
	return retval;
}

static gpointer stackall_worker(gpointer garg) {
	GDir *dir;
	GError *error = NULL;
	const gchar *file;
	struct timeval t_end;
	struct stacking_configuration *arg = (struct stacking_configuration *)garg;
	gboolean was_in_script = com.script;
	com.script = TRUE;

	siril_log_message(_("Looking for sequences in current working directory...\n"));
	if (check_seq(FALSE) || (dir = g_dir_open(com.wd, 0, &error)) == NULL) {
		siril_log_message(_("Error while searching sequences or opening the directory.\n"));
		if (error) {
			fprintf(stderr, "stackall: %s\n", error->message);
			g_clear_error(&error);
		}
		siril_add_idle(end_generic, NULL);
		return NULL;
	}

	siril_log_message(_("Starting stacking of found sequences...\n"));
	while ((file = g_dir_read_name(dir)) != NULL) {
		if (g_str_has_suffix(file, ".seq")) {
			arg->seqfile = strdup(file);
			stack_one_seq(arg);

			g_free(arg->result_file);
			arg->result_file = NULL;
			g_free(arg->seqfile);
		}
	}

	siril_log_message(_("Stacked %d sequences successfully.\n"), arg->number_of_loaded_sequences);
	gettimeofday(&t_end, NULL);
	show_time(arg->t_start, t_end);
	g_dir_close(dir);
	free(arg);
	com.script = was_in_script;
	siril_add_idle(end_generic, NULL);
	return NULL;
}

int process_stackall(int nb) {
	struct stacking_configuration *arg;

	arg = calloc(1, sizeof(struct stacking_configuration));
	arg->f_fwhm = -1.f; arg->f_fwhm_p = -1.f; arg->f_round = -1.f;
	arg->f_round_p = -1.f; arg->f_quality = -1.f; arg->f_quality_p = -1.f;
	arg->filter_included = FALSE; arg->norm = NO_NORM; arg->force_no_norm = FALSE;
	arg->apply_noise_weights = FALSE;
	arg->apply_noise_weights = FALSE;

	// stackall { sum | min | max } [-filter-fwhm=value[%]] [-filter-wfwhm=value[%]] [-filter-round=value[%]] [-filter-quality=value[%]] [-filter-incl[uded]]
	// stackall { med | median } [-nonorm, norm=] [-filter-incl[uded]]
	// stackall { rej | mean } sigma_low sigma_high [-nonorm, norm=] [-filter-fwhm=value[%]] [-filter-round=value[%]] [-filter-quality=value[%]] [-filter-incl[uded]] [-weighted]
	if (!word[1]) {
		arg->method = stack_summing_generic;
	} else {
		int start_arg_opt = 2;
		gboolean allow_norm = FALSE;
		if (!strcmp(word[1], "sum")) {
			arg->method = stack_summing_generic;
		} else if (!strcmp(word[1], "max")) {
			arg->method = stack_addmax;
		} else if (!strcmp(word[1], "min")) {
			arg->method = stack_addmin;
		} else if (!strcmp(word[1], "med") || !strcmp(word[1], "median")) {
			arg->method = stack_median;
			allow_norm = TRUE;
		} else if (!strcmp(word[1], "rej") || !strcmp(word[1], "mean")) {
			int shift = 1;
			if (!strcmp(word[3], "p") || !strcmp(word[3], "percentile")) {
				arg->type_of_rejection = PERCENTILE;
			} else if (!strcmp(word[3], "s") || !strcmp(word[3], "sigma")) {
				arg->type_of_rejection = SIGMA;
			} else if (!strcmp(word[3], "a") || !strcmp(word[3], "mad")) {
				arg->type_of_rejection = MAD;
			} else if (!strcmp(word[3], "m") || !strcmp(word[3], "median")) {
				arg->type_of_rejection = SIGMEDIAN;
			} else if (!strcmp(word[3], "l") || !strcmp(word[3], "linear")) {
				arg->type_of_rejection = LINEARFIT;
			} else if (!strcmp(word[3], "w") || !strcmp(word[3], "winsorized")) {
				arg->type_of_rejection = WINSORIZED;
			} else if (!strcmp(word[3], "g") || !strcmp(word[3], "generalized")) {
				arg->type_of_rejection = GESDT;
			} else {
				arg->type_of_rejection = WINSORIZED;
				shift = 0;
			}
			if (!word[2 + shift] || !word[3 + shift] || (arg->sig[0] = g_ascii_strtod(word[2 + shift], NULL)) < 0.0
					|| (arg->sig[1] = g_ascii_strtod(word[3 + shift], NULL)) < 0.0) {
				siril_log_color_message(_("The average stacking with rejection requires two extra arguments: sigma low and high.\n"), "red");
				goto failure;
			}
			if (((arg->type_of_rejection == GESDT))
					&& (arg->sig[0] > 1.0 || (arg->sig[1] > 1.0))) {
				siril_log_color_message(_("Extra parameters of GESDT rejection algorithm must be between 0 and 1, default is 0.3 and 0.05.\n"), "red");
				goto failure;
			}
			if (((arg->type_of_rejection == PERCENTILE))
					&& (arg->sig[0] > 1.0 || (arg->sig[1] > 1.0))) {
				siril_log_color_message(_("Extra parameters of percentile rejection algorithm must be between 0 and 1, default is 0.2 and 0.1.\n"), "red");
				goto failure;
			}
			arg->method = stack_mean_with_rejection;
			start_arg_opt = 4 + shift;
			allow_norm = TRUE;
		}
		else {
			siril_log_color_message(_("Stacking method type '%s' is invalid\n"), "red", word[2]);
			goto failure;
		}
		if (parse_stack_command_line(arg, start_arg_opt, allow_norm, FALSE))
			goto failure;
	}

	gettimeofday(&arg->t_start, NULL);

	start_in_new_thread(stackall_worker, arg);
	return 0;

failure:
	g_free(arg->result_file);
	g_free(arg->seqfile);
	free(arg);
	return 1;
}

static gpointer stackone_worker(gpointer garg) {
	int retval = 0;
	struct timeval t_end;
	struct stacking_configuration *arg = (struct stacking_configuration *)garg;
	gboolean was_in_script = com.script;
	com.script = TRUE;

	retval = stack_one_seq(arg);

	if (retval) {
		if (retval == ST_ALLOC_ERROR) {
			siril_log_message(_("It looks like there is a memory allocation error, change memory settings and try to fix it.\n"));
		}
	} else {
		siril_log_message(_("Stacked sequence successfully.\n"));
	}

	gettimeofday(&t_end, NULL);
	show_time(arg->t_start, t_end);

	g_free(arg->result_file);
	g_free(arg->seqfile);
	free(arg);
	com.script = was_in_script;
	siril_add_idle(end_generic, NULL);
	return GINT_TO_POINTER(retval);
}

int process_stackone(int nb) {
	struct stacking_configuration *arg;

	arg = calloc(1, sizeof(struct stacking_configuration));
	arg->f_fwhm = -1.f; arg->f_fwhm_p = -1.f; arg->f_round = -1.f;
	arg->f_round_p = -1.f; arg->f_quality = -1.f; arg->f_quality_p = -1.f;
	arg->filter_included = FALSE; arg->norm = NO_NORM; arg->force_no_norm = FALSE;
	arg->apply_noise_weights = FALSE;
	arg->apply_noise_weights = FALSE;

	sequence *seq = load_sequence(word[1], &arg->seqfile);
	if (!seq)
		goto failure;
	free_sequence(seq, TRUE);

	// stack seqfilename { sum | min | max } [-filter-fwhm=value[%]] [-filter-wfwhm=value[%]] [-filter-round=value[%]] [-filter-quality=value[%]] [-filter-incl[uded]] [-out=result_filename]
	// stack seqfilename { med | median } [-nonorm, norm=] [-filter-incl[uded]] [-out=result_filename]
	// stack seqfilename { rej | mean } [type_of_rejection] sigma_low sigma_high [-nonorm, norm=] [-filter-fwhm=value[%]] [-filter-round=value[%]] [-filter-quality=value[%]] [-filter-incl[uded]] [-weighted] [-out=result_filename]
	if (!word[2]) {
		arg->method = stack_summing_generic;
	} else {
		int start_arg_opt = 3;
		gboolean allow_norm = FALSE;
		if (!strcmp(word[2], "sum")) {
			arg->method = stack_summing_generic;
		} else if (!strcmp(word[2], "max")) {
			arg->method = stack_addmax;
		} else if (!strcmp(word[2], "min")) {
			arg->method = stack_addmin;
		} else if (!strcmp(word[2], "med") || !strcmp(word[2], "median")) {
			arg->method = stack_median;
			allow_norm = TRUE;
		} else if (!strcmp(word[2], "rej") || !strcmp(word[2], "mean")) {
<<<<<<< HEAD
			int shift = 1, base_shift = 5;
=======
			if (nb < 5) {
				siril_log_color_message(_("The average stacking with rejection requires two extra arguments: sigma low and high.\n"), "red");
				goto failure;
			}
			int shift = 1;
>>>>>>> 73b21805
			if (!strcmp(word[3], "p") || !strcmp(word[3], "percentile")) {
				arg->type_of_rejection = PERCENTILE;
			} else if (!strcmp(word[3], "s") || !strcmp(word[3], "sigma")) {
				arg->type_of_rejection = SIGMA;
			} else if (!strcmp(word[3], "a") || !strcmp(word[3], "mad")) {
				arg->type_of_rejection = MAD;
			} else if (!strcmp(word[3], "m") || !strcmp(word[3], "median")) {
				arg->type_of_rejection = SIGMEDIAN;
			} else if (!strcmp(word[3], "l") || !strcmp(word[3], "linear")) {
				arg->type_of_rejection = LINEARFIT;
			} else if (!strcmp(word[3], "w") || !strcmp(word[3], "winsorized")) {
				arg->type_of_rejection = WINSORIZED;
			} else if (!strcmp(word[3], "g") || !strcmp(word[3], "generalized")) {
				arg->type_of_rejection = GESDT;
			} else if (!strcmp(word[3], "n") || !strcmp(word[3], "none")) {
				arg->type_of_rejection = NO_REJEC;
			} else {
				arg->type_of_rejection = WINSORIZED;
				shift = 0;
			}
			if (!word[3 + shift] || !word[4 + shift] ||
					!string_is_a_number(word[3 + shift]) ||
					!string_is_a_number(word[4 + shift]) ||
					(arg->sig[0] = g_ascii_strtod(word[3 + shift], NULL)) < 0.0 ||
					(arg->sig[1] = g_ascii_strtod(word[4 + shift], NULL)) < 0.0) {
				if (arg->type_of_rejection != NO_REJEC) {
					siril_log_color_message(_("The average stacking with rejection requires two extra arguments: sigma low and high.\n"), "red");
					goto failure;
				} else {
					base_shift = 3;
				}
			}
			if (((arg->type_of_rejection == GESDT))
					&& (arg->sig[0] > 1.0 || (arg->sig[1] > 1.0))) {
				siril_log_color_message(_("Extra parameters of GESDT rejection algorithm must be between 0 and 1, default is 0.3 and 0.05.\n"), "red");
				goto failure;
			}
			if (((arg->type_of_rejection == PERCENTILE))
					&& (arg->sig[0] > 1.0 || (arg->sig[1] > 1.0))) {
				siril_log_color_message(_("Extra parameters of percentile rejection algorithm must be between 0 and 1, default is 0.2 and 0.1.\n"), "red");
				goto failure;
			}
			arg->method = stack_mean_with_rejection;
			start_arg_opt = base_shift + shift;
			allow_norm = TRUE;
		}
		else {
			siril_log_color_message(_("Stacking method type '%s' is invalid\n"), "red", word[2]);
			goto failure;
		}
		if (parse_stack_command_line(arg, start_arg_opt, allow_norm, TRUE))
			goto failure;
	}

	gettimeofday(&arg->t_start, NULL);

	start_in_new_thread(stackone_worker, arg);
	return 0;

failure:
	g_free(arg->result_file);
	g_free(arg->seqfile);
	free(arg);
	return 1;
}

/* preprocess sequencename [-bias=filename|value] [-dark=filename] [-flat=filename] [-cfa] [-debayer] [-fix_xtrans] [-equalize_cfa] [-opt] [-prefix=] [-fitseq]
 * preprocess_single filename [-bias=filename|value] [-dark=filename] [-flat=filename] [-cfa] [-debayer] [-fix_xtrans] [-equalize_cfa] [-opt] [-prefix=]
 */
struct preprocessing_data *parse_preprocess_args(int nb, sequence *seq) {
	int retvalue = 0;
	struct preprocessing_data *args = calloc(1, sizeof(struct preprocessing_data));
	fits reffit = { 0 };
	int bitpix;
	if (seq) {
		if (seq->type == SEQ_SER) {
			// to be able to check allow_32bit_output. Overridden by -fitseq if required
			args->output_seqtype = SEQ_SER;
		}
		args->seq = seq;
		args->is_sequence = TRUE;
		bitpix = seq->bitpix;
	}
	else {
		if (read_fits_metadata_from_path(word[1], &reffit)) {
			siril_log_message(_("Could not load the image, aborting.\n"));
			clearfits(&reffit);
			retvalue = 1;
			goto prepro_parse_end;
		}
		bitpix = reffit.bitpix;
	}
	args->ppprefix = "pp_";
	args->bias_level = FLT_MAX;

	/* checking for options */
	for (int i = 2; i < nb; i++) {
		if (word[i]) {
			if (g_str_has_prefix(word[i], "-bias=")) {
				gchar *expression = g_shell_unquote(word[i] + 6, NULL);
				if (expression[0] == '=') {
					if (seq) {
						// loading the sequence reference image's metadata in case $OFFSET is passed in the expression
						int image_to_load = sequence_find_refimage(seq);
						if (seq_read_frame_metadata(seq, image_to_load, &reffit)) {
							siril_log_message(_("Could not load the reference image of the sequence, aborting.\n"));
							g_free(expression);
							retvalue = 1;
							break;
						}
					}
					// parsing offset level
					int offsetlevel = evaluateoffsetlevel(expression + 1, &reffit);
					if (!offsetlevel) {
						siril_log_message(_("The offset value could not be parsed from expression: %s, aborting.\n"), expression +1);
						retvalue = 1;
						g_free(expression);
						break;
					} else {
						g_free(expression);
						siril_log_message(_("Synthetic offset: Level = %d\n"), offsetlevel);
						int maxlevel = (bitpix == BYTE_IMG) ? UCHAR_MAX : USHRT_MAX;
						if ((offsetlevel > maxlevel) || (offsetlevel < -maxlevel) ) {   // not excluding all neg values here to allow defining a pedestal
							siril_log_message(_("The offset value is out of allowable bounds [-%d,%d], aborting.\n"), maxlevel, maxlevel);
							retvalue = 1;
							break;
						} else {
							args->bias_level = (float)offsetlevel;
							args->bias_level *= (bitpix == BYTE_IMG) ? INV_UCHAR_MAX_SINGLE : INV_USHRT_MAX_SINGLE; //converting to [0 1] to use with soper
							args->use_bias = TRUE;
						}
					}
				} else {
					g_free(expression);
					args->bias = calloc(1, sizeof(fits));
					if (!readfits(word[i] + 6, args->bias, NULL, !com.pref.force_to_16bit)) {
						args->use_bias = TRUE;
						// if input is 8b, we assume 32b master needs to be rescaled
						if ((args->bias->type == DATA_FLOAT) && (bitpix == BYTE_IMG)) {
							soper(args->bias, USHRT_MAX_SINGLE / UCHAR_MAX_SINGLE, OPER_MUL, TRUE);
						}
					} else {
						retvalue = 1;
						free(args->bias);
						break;
					}
				}
			} else if (g_str_has_prefix(word[i], "-dark=")) {
				args->dark = calloc(1, sizeof(fits));
				if (!readfits(word[i] + 6, args->dark, NULL, !com.pref.force_to_16bit)) {
					args->use_dark = TRUE;
					args->use_cosmetic_correction = TRUE;
					// if input is 8b, we assume 32b master needs to be rescaled
					if ((args->dark->type == DATA_FLOAT) && (bitpix == BYTE_IMG)) {
						soper(args->dark, USHRT_MAX_SINGLE / UCHAR_MAX_SINGLE, OPER_MUL, TRUE);
					}
				} else {
					retvalue = 1;
					free(args->dark);
					break;
				}
			} else if (g_str_has_prefix(word[i], "-flat=")) {
				args->flat = calloc(1, sizeof(fits));
				if (!readfits(word[i] + 6, args->flat, NULL, !com.pref.force_to_16bit)) {
					args->use_flat = TRUE;
					// if input is 8b, we assume 32b master needs to be rescaled
					if ((args->flat->type == DATA_FLOAT) && (bitpix == BYTE_IMG)) {
						soper(args->flat, USHRT_MAX_SINGLE / UCHAR_MAX_SINGLE, OPER_MUL, TRUE);
					}
				} else {
					retvalue = 1;
					free(args->flat);
					break;
				}
			} else if (g_str_has_prefix(word[i], "-prefix=")) {
				char *current = word[i], *value;
				value = current + 8;
				if (value[0] == '\0') {
					siril_log_message(_("Missing argument to %s, aborting.\n"), current);
					retvalue = 1;
					break;
				}
				args->ppprefix = strdup(value);
			} else if (!strcmp(word[i], "-opt")) {
				if (bitpix == BYTE_IMG) {
					siril_log_color_message(_("Dark optimization: This process cannot be applied to 8b images\n"), "red");
					retvalue = 1;
					break;
				}
				args->use_dark_optim = TRUE;
			} else if (!strcmp(word[i], "-fix_xtrans")) {
				args->fix_xtrans = TRUE;
			} else if (!strcmp(word[i], "-cfa")) {
				args->is_cfa = TRUE;
			} else if (!strcmp(word[i], "-debayer")) {
				args->debayer = TRUE;
			} else if (!strcmp(word[i], "-equalize_cfa")) {
				args->equalize_cfa = TRUE;
			} else if (seq && !strcmp(word[i], "-fitseq")) {
				args->output_seqtype = SEQ_FITSEQ;
			}
		}
	}

prepro_parse_end:
	clearfits(&reffit);
	if (retvalue) {
		free(args);
		return NULL;
	}
	return args;
}

int process_preprocess(int nb) {
	if (word[1][0] == '\0')
		return -1;

	sequence *seq = load_sequence(word[1], NULL);
	if (!seq)
		return 1;

	struct preprocessing_data *args = parse_preprocess_args(nb, seq);
	if (!args)
		return 1;

	siril_log_color_message(_("Preprocessing...\n"), "green");
	gettimeofday(&args->t_start, NULL);
	args->autolevel = TRUE;
	args->normalisation = 1.0f;	// will be updated anyway
	args->sigma[0] = -1.00; /* cold pixels: it is better to deactivate it */
	args->sigma[1] =  3.00; /* hot pixels */
	args->allow_32bit_output = (args->output_seqtype == SEQ_REGULAR
			|| args->output_seqtype == SEQ_FITSEQ) && !com.pref.force_to_16bit;

	start_sequence_preprocessing(args);
	return 0;
}

int process_preprocess_single(int nb) {
	if (word[1][0] == '\0')
		return -1;

	struct preprocessing_data *args = parse_preprocess_args(nb, NULL);
	if (!args)
		return 1;

	siril_log_color_message(_("Preprocessing...\n"), "green");
	gettimeofday(&args->t_start, NULL);
	args->autolevel = TRUE;
	args->normalisation = 1.0f;	// will be updated anyway
	args->sigma[0] = -1.00; /* cold pixels: it is better to deactivate it */
	args->sigma[1] =  3.00; /* hot pixels */
	args->allow_32bit_output = !com.pref.force_to_16bit;

	return preprocess_given_image(word[1], args);
}

int process_set_32bits(int nb) {
	com.pref.force_to_16bit = word[0][3] == '1';
	if (com.pref.force_to_16bit)
		siril_log_message(_("16-bit per channel in processed images mode is active\n"));
	else siril_log_message(_("32-bit per channel in processed images mode is active\n"));
	writeinitfile();
	if (!com.script)
		set_GUI_misc();
	return 0;
}

int process_set_compress(int nb) {
	gboolean compress = g_ascii_strtoull(word[1], NULL, 10) == 1;
	int method = 0;
	double q = 16.0, hscale= 4.0;

	if (compress) {
		if (!word[2] || !word[3] || (!g_str_has_prefix(word[2], "-type="))) {
			siril_log_message(_("Please specify the type of compression and quantization value.\n"));
			return 1;
		}
		gchar *comp = NULL;
		if (!g_ascii_strncasecmp(word[2] + 6, "rice", 4)) {
			method = RICE_COMP;
			comp = g_strdup("rice");
		} else if (!g_ascii_strncasecmp(word[2] + 6, "gzip1", 5)) {
			method = GZIP1_COMP;
			comp = g_strdup("GZIP1");
		} else if (!g_ascii_strncasecmp(word[2] + 6, "gzip2", 5))  {
			method = GZIP2_COMP;
			comp = g_strdup("GZIP2");
		} /*else if (!g_ascii_strncasecmp(word[2] + 6, "hcompress", 9)) {
			method = HCOMPRESS_COMP;
			if (!word[4]) {
				siril_log_message(_("Please specify the value of hcompress scale factor.\n"));
				g_free(comp);
				return 1;
			}
			hscale = g_ascii_strtod(word[4], NULL);
			comp = g_strdup_printf("hcompress (scale factor = %.2lf) ", hscale);
		}*/ else {
//			siril_log_message(_("Wrong type of compression. Choices are rice, gzip1, gzip2 or hcompress\n"));
			siril_log_message(_("Wrong type of compression. Choices are rice, gzip1, gzip2\n"));
			return 1;
		}
		if (!word[3]) {
			siril_log_message(_("Please specify the value of quantization.\n"));
			g_free(comp);
			return 1;
		}
		q = g_ascii_strtod(word[3], NULL);
		if (q == 0.0 && (method == RICE_COMP || (method == HCOMPRESS_COMP))) {
			siril_log_message(_("Quantization can only be equal to 0 for GZIP1 and GZIP2 algorithms.\n"));
			return 1;
		}
		siril_log_message(_("Compression enabled with the %s algorithm and a quantization value of %.2lf\n"), comp, q);
		g_free(comp);
	} else {
		siril_log_message(_("No compression enabled.\n"));
	}
	com.pref.comp.fits_enabled = compress;
	com.pref.comp.fits_method = method;
	com.pref.comp.fits_quantization = q;
	com.pref.comp.fits_hcompress_scale = hscale;
	if (!com.script)
		set_GUI_compression();
	writeinitfile();
	return 0;
}

#ifdef _OPENMP
int process_set_cpu(int nb){
	int proc_in, proc_out, proc_max;

	proc_in = g_ascii_strtoull(word[1], NULL, 10);
	proc_max = omp_get_num_procs();
	if (proc_in > proc_max || proc_in < 1) {
		siril_log_message(_("Number of logical processors MUST be greater "
				"than 0 and lower or equal to %d.\n"), proc_max);
		return 1;
	}
	omp_set_num_threads(proc_in);

#pragma omp parallel
	{
		proc_out = omp_get_num_threads();
	}

	gchar *str = ngettext("Using now %d logical processor\n", "Using now %d logical processors\n", proc_out);
	str = g_strdup_printf(str, proc_out);
	siril_log_message(str);
	g_free(str);

	com.max_thread = proc_out;
	if (!com.script)
		update_spinCPU(0);

	return 0;
}
#endif

int process_set_mem(int nb){
	double ratio = g_ascii_strtod(word[1], NULL);
	if (ratio < 0.05 || ratio > 4.0) {
		siril_log_message(_("The accepted range for the ratio of memory used for stacking is [0.05, 4], with values below the available memory recommended\n"));
		return 1;
	}
	if (ratio > 1.0) {
		siril_log_message(_("Setting the ratio of memory used for stacking above 1 will require the use of on-disk memory, which can be very slow and is unrecommended (%g requested)\n"), ratio);
	}
	com.pref.stack.memory_ratio = ratio;
	writeinitfile();
	siril_log_message(_("Usable memory for stacking changed to %g\n"), ratio);
	if (!com.script)
		set_GUI_misc();
	return 0;
}

int process_help(int nb){
	command *current = commands;
	siril_log_message(_("********* LIST OF AVAILABLE COMMANDS *********\n"));
	while (current->process) {
		siril_log_message("%s\n", current->usage);
		current++;
	}
	siril_log_message(_("********* END OF THE LIST *********\n"));
	return 0;
}

int process_exit(int nb){
	gtk_main_quit();
	return 0;
}

int process_extract(int nb) {
	int Nbr_Plan, maxplan, mins;
	
	if (!single_image_is_loaded()) {
		PRINT_NOT_FOR_SEQUENCE;
		return 1;
	}

	Nbr_Plan = g_ascii_strtoull(word[1], NULL, 10);

	mins = min (gfit.rx, gfit.ry);
	maxplan = log(mins) / log(2) - 2;

	if ( Nbr_Plan > maxplan ){
		siril_log_message(_("Wavelet: maximum number of plans for this image size is %d\n"),
				maxplan);
		return 1;
	}
	
	struct wavelets_filter_data *args = malloc(sizeof(struct wavelets_filter_data));

	args->Type = TO_PAVE_BSPLINE;
	args->Nbr_Plan = Nbr_Plan;
	args->fit = &gfit;
	start_in_new_thread(extract_plans, args);

	return 0;
}

int process_reloadscripts(int nb){
	return refresh_scripts(FALSE, NULL);
}


int process_requires(int nb) {
	gchar **version, **required;
	gint major, minor, micro;
	gint req_major, req_minor, req_micro;

	version = g_strsplit(PACKAGE_VERSION, ".", 3);
	required = g_strsplit(word[1], ".", 3);

	if (g_strv_length(required) != 3) {
		siril_log_color_message(_("Required version is not correct.\n"), "red");

		g_strfreev(version);
		g_strfreev(required);
		return 1;
	}

	major = g_ascii_strtoull(version[0], NULL, 10);
	minor = g_ascii_strtoull(version[1], NULL, 10);
	micro = g_ascii_strtoull(version[2], NULL, 10);

	req_major = g_ascii_strtoull(required[0], NULL, 10);
	req_minor = g_ascii_strtoull(required[1], NULL, 10);
	req_micro = g_ascii_strtoull(required[2], NULL, 10);

	g_strfreev(version);
	g_strfreev(required);

	if ((major > req_major || (major == req_major && minor > req_minor)
			|| (major == req_major && minor == req_minor && micro >= req_micro))) {
		// no need to output something in script conditions
		if (!com.script) {
			siril_log_message(_("The required version of Siril is ok.\n"));
		}
		return 0;
	} else {
		if (!com.script) {
			siril_log_color_message(_("A newer version of Siril is required, please update your version.\n"), "red");
		} else {
			siril_log_color_message(_("The script you are executing requires a newer version of Siril to run (%s), aborting.\n"), "red", word[1]);
		}
		return 1;
	}
}

int process_boxselect(int nb){
	if (get_thread_run()) {
		PRINT_ANOTHER_THREAD_RUNNING;
		return 1;
	}

	if (!(single_image_is_loaded() || sequence_is_loaded())) {
		PRINT_LOAD_IMAGE_FIRST;
		return 1;
	}

	rectangle area;
	if ((!com.selection.h) || (!com.selection.w)) {
		if (nb == 5) {
			if (g_ascii_strtoull(word[1], NULL, 10) < 0 || g_ascii_strtoull(word[2], NULL, 10) < 0) {
				siril_log_message(_("Selection: x and y must be positive values.\n"));
				return 1;
			}
			if (g_ascii_strtoull(word[3], NULL, 10) <= 0 || g_ascii_strtoull(word[4], NULL, 10) <= 0) {
				siril_log_message(_("Selection: width and height must be greater than 0.\n"));
				return 1;
			}
			if (g_ascii_strtoull(word[1], NULL, 10) + g_ascii_strtoull(word[3], NULL, 10) > gfit.rx || g_ascii_strtoull(word[2], NULL, 10) + g_ascii_strtoull(word[4], NULL, 10) > gfit.ry) {
				siril_log_message(_("Crop: width and height, respectively, must be less than %d and %d.\n"), gfit.rx,gfit.ry);
				return 1;
			}
			area.x = g_ascii_strtoull(word[1], NULL, 10);
			area.y = g_ascii_strtoull(word[2], NULL, 10);
			area.w = g_ascii_strtoull(word[3], NULL, 10);
			area.h = g_ascii_strtoull(word[4], NULL, 10);
		}
		else {
			siril_log_message(_("Please specify x, y, w and h, aborting\n"));
			return 1;
		}
		memcpy(&com.selection, &area, sizeof(rectangle));
		redraw(REMAP_ALL);
		redraw_previews();
	} else {
		if (nb > 1) {
			siril_log_message(_("A selection is already made, aborting\n"));
			return 1;
		} else {
			siril_log_message(_("Current selection [x, y, w, h]: %d %d %d %d\n"), com.selection.x, com.selection.y, com.selection.w, com.selection.h);
		}
	}
	return 0;
}<|MERGE_RESOLUTION|>--- conflicted
+++ resolved
@@ -3800,15 +3800,11 @@
 			arg->method = stack_median;
 			allow_norm = TRUE;
 		} else if (!strcmp(word[2], "rej") || !strcmp(word[2], "mean")) {
-<<<<<<< HEAD
 			int shift = 1, base_shift = 5;
-=======
-			if (nb < 5) {
-				siril_log_color_message(_("The average stacking with rejection requires two extra arguments: sigma low and high.\n"), "red");
+			if (nb < 4) {
+				siril_log_color_message(_("Missing arguments for rejection stacking.\n"), "red");
 				goto failure;
 			}
-			int shift = 1;
->>>>>>> 73b21805
 			if (!strcmp(word[3], "p") || !strcmp(word[3], "percentile")) {
 				arg->type_of_rejection = PERCENTILE;
 			} else if (!strcmp(word[3], "s") || !strcmp(word[3], "sigma")) {
@@ -3829,7 +3825,7 @@
 				arg->type_of_rejection = WINSORIZED;
 				shift = 0;
 			}
-			if (!word[3 + shift] || !word[4 + shift] ||
+			if ((nb < 4 + shift + 1) || !word[3 + shift] || !word[4 + shift] ||
 					!string_is_a_number(word[3 + shift]) ||
 					!string_is_a_number(word[4 + shift]) ||
 					(arg->sig[0] = g_ascii_strtod(word[3 + shift], NULL)) < 0.0 ||
