--- conflicted
+++ resolved
@@ -586,10 +586,6 @@
 	gdouble focal;		// focal length saved in config file
 	gdouble pitch;		// pixel pitch saved in config file
 
-<<<<<<< HEAD
-=======
-	libraw raw_set;		// the libraw settings
->>>>>>> 44f4c3a8
 	struct debayer_config debayer;	// debayer settings
 	phot phot_set;		// photometry settings
 	gboolean catalog[7];	// Yet 6 catalogs and 1 user catalog
