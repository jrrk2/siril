--- conflicted
+++ resolved
@@ -117,13 +117,10 @@
 #ifndef _WIN32
 	{"ls", 0, "ls", process_ls, STR_LS, FALSE, REQ_CMD_NONE},
 #endif
-<<<<<<< HEAD
-=======
 	{"makepsf", 1, "makepsf clear [-ks=]\n"
 				"makepsf blind [-l0] [-si] [-multiscale] [-lambda=] [-comp=] [-ks=]\n"
 				"makepsf stars [-sym] [-ks=]\n"
 				"makepsf manual { -gaussian | -moffat | -disc | -airy } [-fwhm=] [-angle=] [-ratio=] [-beta=] [-dia=] [-fl=] [-wl=] [-pixelsize=] [-obstruct=] [-ks=]", process_makepsf, STR_MAKEPSF, TRUE, REQ_CMD_NONE},
->>>>>>> 0793ae41
 	{"merge", 3, "merge sequence1 sequence2 [sequence3 ...] output_sequence", process_merge, STR_MERGE, TRUE, REQ_CMD_NONE},
 	{"merge_cfa", 5, "merge_cfa file_CFA0 file_CFA1 file_CFA2 file_CFA3 bayerpattern", process_rebayer, STR_REBAYER, TRUE, REQ_CMD_NONE},
 	{"mirrorx", 0, "mirrorx [-bottomup]", process_mirrorx, STR_MIRRORX, TRUE, REQ_CMD_SINGLE_IMAGE},
