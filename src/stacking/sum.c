/*
 * This file is part of Siril, an astronomy image processor.
 * Copyright (C) 2005-2011 Francois Meyer (dulle at free.fr)
 * Copyright (C) 2012-2020 team free-astro (see more in AUTHORS file)
 * Reference site is https://free-astro.org/index.php/Siril
 *
 * Siril is free software: you can redistribute it and/or modify
 * it under the terms of the GNU General Public License as published by
 * the Free Software Foundation, either version 3 of the License, or
 * (at your option) any later version.
 *
 * Siril is distributed in the hope that it will be useful,
 * but WITHOUT ANY WARRANTY; without even the implied warranty of
 * MERCHANTABILITY or FITNESS FOR A PARTICULAR PURPOSE. See the
 * GNU General Public License for more details.
 *
 * You should have received a copy of the GNU General Public License
 * along with Siril. If not, see <http://www.gnu.org/licenses/>.
 */

#include <stdlib.h>
#include <stdio.h>
#include <assert.h>
#include "core/siril.h"
#include "core/processing.h"
#include "core/proto.h"		// FITS functions
#include "io/sequence.h"
#include "stacking.h"
#include "gui/progress_and_log.h"

struct sum_stacking_data {
	uint64_t *sum[3];	// the new image's channels
	double *fsum[3];	// the new image's channels, for float input image
	double exposure;	// sum of the exposures
	int reglayer;		// layer used for registration data
	int ref_image;		// reference image index in the stacked sequence
	gboolean input_32bits;	// input is a sequence of 32-bit float images
	gboolean output_32bits;	// output a 32-bit float image instead of the default ushort
};

static int sum_stacking_prepare_hook(struct generic_seq_args *args) {
	struct sum_stacking_data *ssdata = args->user;
	unsigned int nbdata = args->seq->ry * args->seq->rx;

	if (ssdata->input_32bits) {
		ssdata->fsum[0] = calloc(nbdata, sizeof(double) * args->seq->nb_layers);
		if (ssdata->fsum[0] == NULL){
			PRINT_ALLOC_ERR;
			return -1;
		}
		if(args->seq->nb_layers == 3){
			ssdata->fsum[1] = ssdata->fsum[0] + nbdata;
			ssdata->fsum[2] = ssdata->fsum[0] + nbdata*2;
		} else {
			ssdata->fsum[1] = NULL;
			ssdata->fsum[2] = NULL;
		}
		ssdata->sum[0] = NULL;
	} else {
		ssdata->sum[0] = calloc(nbdata, sizeof(uint64_t) * args->seq->nb_layers);
		if (ssdata->sum[0] == NULL){
			PRINT_ALLOC_ERR;
			return -1;
		}
		if(args->seq->nb_layers == 3){
			ssdata->sum[1] = ssdata->sum[0] + nbdata;	// index of green layer in sum[0]
			ssdata->sum[2] = ssdata->sum[0] + nbdata*2;	// index of blue layer in sum[0]
		} else {
			ssdata->sum[1] = NULL;
			ssdata->sum[2] = NULL;
		}
		ssdata->fsum[0] = NULL;
	}

	ssdata->exposure = 0.0;
	return 0;
}

static int sum_stacking_image_hook(struct generic_seq_args *args, int o, int i, fits *fit, rectangle *_) {
	struct sum_stacking_data *ssdata = args->user;
	int shiftx, shifty, nx, ny, x, y, ii, layer;
	int pixel = 0;	// index in sum[0]

#ifdef _OPENMP
#pragma omp atomic
#endif
	ssdata->exposure += fit->exposure;
	
	if (ssdata->reglayer != -1 && args->seq->regparam[ssdata->reglayer]) {
		shiftx = round_to_int(args->seq->regparam[ssdata->reglayer][i].shiftx * args->seq->upscale_at_stacking);
		shifty = round_to_int(args->seq->regparam[ssdata->reglayer][i].shifty * args->seq->upscale_at_stacking);
	} else {
		shiftx = 0;
		shifty = 0;
	}

	for (y=0; y < fit->ry; ++y){
		for (x=0; x < fit->rx; ++x){
			nx = x - shiftx;
			ny = y - shifty;
			if (nx >= 0 && nx < fit->rx && ny >= 0 && ny < fit->ry) {
				// we have data for this pixel
				ii = ny * fit->rx + nx;		// index in source image
				if (ii >= 0 && ii < fit->rx * fit->ry){
					for(layer=0; layer<args->seq->nb_layers; ++layer) {
						if (ssdata->input_32bits) {
#ifdef _OPENMP
#pragma omp atomic
#endif
							ssdata->fsum[layer][pixel] += (double)fit->fpdata[layer][ii] + 1.0;
							// we keep data positive in the sum, hence the +1
						}
						else
#ifdef _OPENMP
#pragma omp atomic
#endif
							ssdata->sum[layer][pixel] += fit->pdata[layer][ii];
					}
				}
			}
			++pixel;
		}
	}
	return 0;
}

// convert the result and store it into gfit
static int sum_stacking_finalize_hook(struct generic_seq_args *args) {
	struct sum_stacking_data *ssdata = args->user;
	uint64_t max = 0L;	// max value of the image's channels
	double fmax = 0.0;
	unsigned int i, nbdata;
	int layer;

	nbdata = args->seq->ry * args->seq->rx * args->seq->nb_layers;
	// find the max first
<<<<<<< HEAD
	if (ssdata->input_32bits) {
#pragma omp parallel for reduction(max:fmax)
		for (i=0; i < nbdata; ++i) {
			if (ssdata->fsum[0][i] > fmax)
				fmax = ssdata->fsum[0][i];
		}
	} else {
#pragma omp parallel for reduction(max:max)
		for (i=0; i < nbdata; ++i)
			if (ssdata->sum[0][i] > max)
				max = ssdata->sum[0][i];
	}
=======
#ifdef _OPENMP
	#pragma omp parallel for reduction(max:max)
#endif
	for (i=0; i < nbdata; ++i)
		if (ssdata->sum[0][i] > max)
			max = ssdata->sum[0][i];
>>>>>>> dcc4ae34

	clearfits(&gfit);
	fits *fit = &gfit;
	if (new_fit_image(&fit, args->seq->rx, args->seq->ry, args->seq->nb_layers, ssdata->output_32bits ? DATA_FLOAT : DATA_USHORT))
		return -1;

	/* We copy metadata from reference to the final fit */
	if (args->seq->type == SEQ_REGULAR) {
		int ref = ssdata->ref_image;
		if (!seq_open_image(args->seq, ref)) {
			import_metadata_from_fitsfile(args->seq->fptr[ref], &gfit);
			seq_close_image(args->seq, ref);
		}
	}

	gfit.exposure = ssdata->exposure;
	nbdata = args->seq->ry * args->seq->rx;

	if (ssdata->output_32bits) {
		if (ssdata->input_32bits) {
			double ratio = 1.0 / fmax;
			for (layer=0; layer<args->seq->nb_layers; ++layer){
				double *from = ssdata->fsum[layer];
				float *to = gfit.fpdata[layer];
				for (i=0; i < nbdata; ++i) {
					*to++ = (float)((double)(*from++) * ratio);
				}
			}
		} else {
			double ratio = 1.0 / (double)max;
			for (layer=0; layer<args->seq->nb_layers; ++layer){
				uint64_t *from = ssdata->sum[layer];
				float *to = gfit.fpdata[layer];
				for (i=0; i < nbdata; ++i) {
					*to++ = (float)((double)(*from++) * ratio);
				}
			}
		}
	} else {
		double ratio = 1.0;
		if (max > USHRT_MAX) {
			ratio = USHRT_MAX_DOUBLE / (double)max;
			siril_log_color_message(_("Reducing the stacking output to a 16-bit image will result in precision loss\n"), "salmon");
		}

		for (layer=0; layer<args->seq->nb_layers; ++layer){
			uint64_t *from = ssdata->sum[layer];
			WORD *to = gfit.pdata[layer];
			for (i=0; i < nbdata; ++i) {
				if (ratio == 1.0)
					*to++ = round_to_WORD(*from++);
				else *to++ = round_to_WORD((double)(*from++) * ratio);
			}
		}
	}

	if (ssdata->sum[0]) free(ssdata->sum[0]);
	if (ssdata->fsum[0]) free(ssdata->fsum[0]);
	free(ssdata);
	args->user = NULL;

	return 0;
}

int stack_summing_generic(struct stacking_args *stackargs) {
	struct generic_seq_args *args = malloc(sizeof(struct generic_seq_args));
	args->seq = stackargs->seq;
	args->partial_image = FALSE;
	args->filtering_criterion = stackargs->filtering_criterion;
	args->filtering_parameter = stackargs->filtering_parameter;
	args->nb_filtered_images = stackargs->nb_images_to_stack;
	args->prepare_hook = sum_stacking_prepare_hook;
	args->image_hook = sum_stacking_image_hook;
	args->save_hook = NULL;
	args->finalize_hook = sum_stacking_finalize_hook;
	args->idle_function = NULL;
	args->stop_on_error = TRUE;
	args->description = _("Sum stacking");
	args->has_output = FALSE;
	args->already_in_a_thread = TRUE;
	args->parallel = TRUE;

	struct sum_stacking_data *ssdata = malloc(sizeof(struct sum_stacking_data));
	ssdata->reglayer = stackargs->reglayer;
	ssdata->ref_image = stackargs->ref_image;
	assert(ssdata->ref_image >= 0 && ssdata->ref_image < args->seq->number);
	ssdata->input_32bits = get_data_type(args->seq->bitpix) == DATA_FLOAT;
	ssdata->output_32bits = stackargs->use_32bit_output;
	if (ssdata->input_32bits)
		assert(ssdata->output_32bits);
	args->user = ssdata;

	generic_sequence_worker(args);
	return args->retval;
}
<|MERGE_RESOLUTION|>--- conflicted
+++ resolved
@@ -134,27 +134,22 @@
 
 	nbdata = args->seq->ry * args->seq->rx * args->seq->nb_layers;
 	// find the max first
-<<<<<<< HEAD
 	if (ssdata->input_32bits) {
+#ifdef _OPENMP
 #pragma omp parallel for reduction(max:fmax)
+#endif
 		for (i=0; i < nbdata; ++i) {
 			if (ssdata->fsum[0][i] > fmax)
 				fmax = ssdata->fsum[0][i];
 		}
 	} else {
+#ifdef _OPENMP
 #pragma omp parallel for reduction(max:max)
+#endif
 		for (i=0; i < nbdata; ++i)
 			if (ssdata->sum[0][i] > max)
 				max = ssdata->sum[0][i];
 	}
-=======
-#ifdef _OPENMP
-	#pragma omp parallel for reduction(max:max)
-#endif
-	for (i=0; i < nbdata; ++i)
-		if (ssdata->sum[0][i] > max)
-			max = ssdata->sum[0][i];
->>>>>>> dcc4ae34
 
 	clearfits(&gfit);
 	fits *fit = &gfit;
