--- conflicted
+++ resolved
@@ -193,7 +193,6 @@
 	invalidate_stats_from_fit(args->output);
 
 	siril_add_idle(end_generic, args);
-<<<<<<< HEAD
 
 	return GINT_TO_POINTER(0);
 }
@@ -264,8 +263,6 @@
 	}
 	invalidate_stats_from_fit(args->output);
 	siril_add_idle(end_generic, args);
-=======
->>>>>>> a50fdc04
 
 	return GINT_TO_POINTER(0);
 }
