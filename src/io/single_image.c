/*
 * This file is part of Siril, an astronomy image processor.
 * Copyright (C) 2005-2011 Francois Meyer (dulle at free.fr)
 * Copyright (C) 2012-2020 team free-astro (see more in AUTHORS file)
 * Reference site is https://free-astro.org/index.php/Siril
 *
 * Siril is free software: you can redistribute it and/or modify
 * it under the terms of the GNU General Public License as published by
 * the Free Software Foundation, either version 3 of the License, or
 * (at your option) any later version.
 *
 * Siril is distributed in the hope that it will be useful,
 * but WITHOUT ANY WARRANTY; without even the implied warranty of
 * MERCHANTABILITY or FITNESS FOR A PARTICULAR PURPOSE. See the
 * GNU General Public License for more details.
 *
 * You should have received a copy of the GNU General Public License
 * along with Siril. If not, see <http://www.gnu.org/licenses/>.
*/

#ifdef HAVE_CONFIG_H
#  include <config.h>
#endif
#include <string.h>

#include "core/siril.h"
#include "core/proto.h"
#include "core/OS_utils.h"
#include "algos/statistics.h"
#include "algos/background_extraction.h"
#include "gui/image_interactions.h"
#include "gui/image_display.h"
#include "gui/callbacks.h"
#include "gui/dialogs.h"
#include "gui/message_dialog.h"
#include "io/conversion.h"
#include "io/sequence.h"
#include "io/single_image.h"
#include "gui/PSF_list.h"
#include "gui/histogram.h"
#include "gui/progress_and_log.h"
#include "core/undo.h"
#include "core/processing.h"

/* Closes and frees resources attached to the single image opened in gfit.
 * If a sequence is loaded and one of its images is displayed, nothing is done.
 */
void close_single_image() {
	if (sequence_is_loaded() && com.seq.current >= 0)
		return;
	fprintf(stdout, "MODE: closing single image\n");
	/* we need to close all dialogs in order to avoid bugs
	 * with previews
	 */
	if (!com.headless) {
		siril_close_preview_dialogs();
	}
	free_image_data();
	undo_flush();
}

/* frees resources when changing sequence or closing a single image
 * (image size may vary, so we reallocate) */
void free_image_data() {
	int vport;
	fprintf(stdout, "free_image_data() called, clearing loaded image\n");
	/* WARNING: single_image.fit references the actual fits image,
	 * shouldn't it be used here instead of gfit? */
	if (!single_image_is_loaded() && sequence_is_loaded())
		save_stats_from_fit(&gfit, &com.seq, com.seq.current);
	clearfits(&gfit);
	if (!com.headless) {
		clear_stars_list();
		delete_selected_area();
		clear_sampling_setting_box();	// clear focal and pixel pitch info
		free_background_sample_list(com.grad_samples);
		com.grad_samples = NULL;
	}
	clear_histograms();

	for (vport = 0; vport < MAXGRAYVPORT; vport++) {
		if (com.graybuf[vport]) {
			free(com.graybuf[vport]);
			com.graybuf[vport] = NULL;
		}
		if (com.surface[vport]) {
			cairo_surface_destroy(com.surface[vport]);
			com.surface[vport] = NULL;
		}
		com.surface_stride[vport] = 0;
		com.surface_height[vport] = 0;
	}
	if (!com.headless)
		activate_tab(RED_VPORT);
	if (com.rgbbuf) {
		free(com.rgbbuf);
		com.rgbbuf = NULL;
	}
	if (com.uniq) {
		free(com.uniq->filename);
		free(com.uniq->comment);
		free(com.uniq->layers);
		free(com.uniq);
		com.uniq = NULL;
	}

	if (!com.headless) {
		/* free alignment preview data */
		int i;
		for (i=0; i<PREVIEW_NB; i++) {
			if (com.preview_surface[i]) {
				cairo_surface_destroy(com.preview_surface[i]);
				com.preview_surface[i] = NULL;
			}
		}
		if (com.refimage_surface) {
			cairo_surface_destroy(com.refimage_surface);
			com.refimage_surface = NULL;
		}
	}
}

static gboolean end_read_single_image(gpointer p) {
	set_GUI_CAMERA();
	set_GUI_photometry();
	return FALSE;
}

/**
 * Reads an image from disk and stores it in the user allocated destination
 * fits.
 * @param filename
 * @param dest
 * @param realname_out argument can be NULL, and if not, it is set to the
 * real file name of the loaded file, since the given filename can be without
 * extension.
 * @param is_sequence is set to TRUE if the loaded image is in fact a SER or AVI sequence. Can be NULL
 * @return
 */
int read_single_image(const char* filename, fits *dest, char **realname_out, gboolean *is_sequence) {
	int retval;
	image_type imagetype;
	char *realname = NULL;
	gboolean single_sequence = FALSE;

	retval = stat_file(filename, &imagetype, &realname);
	if (retval) {
		char *msg = siril_log_message(_("Error opening image %s: file not found or not supported.\n"), filename);
		siril_message_dialog( GTK_MESSAGE_ERROR, _("Error"), msg);
		set_cursor_waiting(FALSE);
		free(realname);
		return 1;
	}
	if (imagetype == TYPESER || imagetype == TYPEAVI) {
		retval = read_single_sequence(realname, imagetype);
		single_sequence = TRUE;
	} else {
		retval = any_to_fits(imagetype, realname, dest, TRUE);
		if (!retval)
			debayer_if_needed(imagetype, dest, com.debayer.compatibility, FALSE, com.debayer.stretch);
	}
	if (is_sequence) {
		*is_sequence = single_sequence;
	}
	if (retval)
		siril_log_message(_("Opening %s failed.\n"), realname);
	if (realname_out)
		*realname_out = realname;
	else
		free(realname);
	com.filter = (int) imagetype;
	siril_add_idle(end_read_single_image, NULL);
	return retval;
}

static gboolean end_open_single_image(gpointer arg) {
	open_single_image_from_gfit();
	return FALSE;
}

/* This function is used to load a single image, meaning outside a sequence,
 * whether a sequence is loaded or not, whether an image was already loaded or
 * not. The opened file is available in the usual global variable for current
 * image, gfit.
 */
int open_single_image(const char* filename) {
	int retval;
	char *realname;
	gboolean is_single_sequence;

	close_sequence(FALSE);	// closing a sequence if loaded
	close_single_image();	// close the previous image and free resources

	retval = read_single_image(filename, &gfit, &realname, &is_single_sequence);
	if (retval == 2) {
		siril_message_dialog(GTK_MESSAGE_ERROR, _("Error opening file"),
				_("This file could not be opened because "
						"its extension is not supported."));
		return 1;
	}
	if (retval == 1) {
		siril_message_dialog(GTK_MESSAGE_ERROR, _("Error opening file"),
				_("There was an error when opening this image. "
						"See the log for more information."));
		return 1;
	}

	if (!is_single_sequence) {
		fprintf(stdout, "Loading image OK, now displaying\n");

		/* Now initializing com struct */
		com.seq.current = UNRELATED_IMAGE;
		com.uniq = calloc(1, sizeof(single));
		com.uniq->filename = realname;
		com.uniq->nb_layers = gfit.naxes[2];
		com.uniq->layers = calloc(com.uniq->nb_layers, sizeof(layer_info));
		com.uniq->fit = &gfit;
		siril_add_idle(end_open_single_image, realname);
	}
	return 0;
}

/* creates a single_image structure and displays a single image, found in gfit.
 */
void open_single_image_from_gfit() {
	/* now initializing everything
	 * code based on seq_load_image or set_seq (sequence.c) */

	initialize_display_mode();

	init_layers_hi_and_lo_values(MIPSLOHI);		// If MIPS-LO/HI exist we load these values. If not it is min/max

	sliders_mode_set_state(com.sliders);
	set_cutoff_sliders_max_values();
	set_cutoff_sliders_values();

	set_display_mode();
	update_prepro_interface(TRUE);
	adjust_sellabel();

	display_filename();	// display filename in gray window
	set_precision_switch(); // set precision on screen

	/* update menus */
	update_MenuItem();

	close_tab();
	update_gfit_histogram_if_needed();
	adjust_vport_size_to_image();
	redraw(com.cvport, REMAP_ALL);
	
}

/* searches the image for minimum and maximum pixel value, on each layer
 * the values are stored in fit->min[layer] and fit->max[layer] */
int image_find_minmax(fits *fit) {
	int layer;
	if (fit->maxi > 0.0)
		return 0;
	for (layer = 0; layer < fit->naxes[2]; ++layer) {
		// calling statistics() saves stats in the fit already, we don't need
		// to use the returned handle
<<<<<<< HEAD
		free_stats(statistics(NULL, -1, fit, layer, NULL, STATS_MINMAX));
		if (!fit->stats || !fit->stats[layer])
=======
		free_stats(statistics(NULL, -1, fit, layer, NULL, STATS_MINMAX, TRUE));
		if (!fit->stats[layer])
>>>>>>> 416fb309
			return -1;
		fit->maxi = max(fit->maxi, fit->stats[layer]->max);
		fit->mini = min(fit->mini, fit->stats[layer]->min);
	}
	return 0;
}

static int fit_get_minmax(fits *fit, int layer) {
	// calling statistics() saves stats in the fit already, we don't need
	// to use the returned handle
	free_stats(statistics(NULL, -1, fit, layer, NULL, STATS_MINMAX, FALSE));
	if (!fit->stats[layer])
		return -1;
	return 0;
}

double fit_get_max(fits *fit, int layer) {
	if (fit_get_minmax(fit, layer))
		return -1.0;
	return fit->stats[layer]->max;
}

double fit_get_min(fits *fit, int layer) {
	if (fit_get_minmax(fit, layer))
		return -1.0;
	return fit->stats[layer]->min;
}

static void fit_lohi_to_layers(fits *fit, double lo, double hi, layer_info *layer) {
	if (fit->type == DATA_USHORT) {
		layer->lo = (WORD)lo;
		layer->hi = (WORD)hi;
	}
	else if (fit->type == DATA_FLOAT) {
		layer->lo = float_to_ushort_range((float)lo);
		layer->hi = float_to_ushort_range((float)hi);
	}
}

/* gfit has been loaded, now we copy the hi and lo values into the com.uniq or com.seq layers.
 * gfit.hi and gfit.lo may only be available in some FITS files; if they are not available, the
 * min and max value for the layer is used.
 * If gfit changed, its hi and lo values need to be updated, and they are taken from min and
 * max.
 */
void init_layers_hi_and_lo_values(sliders_mode force_minmax) {
	if (force_minmax == USER) return;
	int i, nb_layers;
	layer_info *layers=NULL;
	static GtkToggleButton *chainedbutton = NULL;
	gboolean is_chained;
	
	chainedbutton = GTK_TOGGLE_BUTTON(lookup_widget("checkbutton_chain"));
	is_chained = gtk_toggle_button_get_active(chainedbutton);

	if (com.uniq && com.uniq->layers && com.seq.current != RESULT_IMAGE) {
		nb_layers = com.uniq->nb_layers;
		layers = com.uniq->layers;
	} else if (sequence_is_loaded() && com.seq.layers) {
		nb_layers = com.seq.nb_layers;
		layers = com.seq.layers;
	} else {
		fprintf(stderr, "COULD NOT INIT HI AND LO VALUES\n");
		return;
	}
	for (i=0; i<nb_layers; i++) {
		if (gfit.hi == 0 || force_minmax == MINMAX) {
			com.sliders = MINMAX;
			if (!is_chained) {
				fit_lohi_to_layers(&gfit, fit_get_min(&gfit, i),
						fit_get_max(&gfit, i), &layers[i]);
			}
			else {
				image_find_minmax(&gfit);
				fit_lohi_to_layers(&gfit, gfit.mini, gfit.maxi, &layers[i]);
			}
		} else {
			com.sliders = MIPSLOHI;
			layers[i].hi = gfit.hi;
			layers[i].lo = gfit.lo;
		}
	}
}

/* was level_adjust, to call when gfit changed and need min/max to be recomputed. */
void adjust_cutoff_from_updated_gfit() {
	invalidate_stats_from_fit(&gfit);
	if (!com.script) {
		invalidate_gfit_histogram();
		compute_histo_for_gfit();
		init_layers_hi_and_lo_values(com.sliders);
		set_cutoff_sliders_values();
	}
}

int single_image_is_loaded() {
	return (com.uniq != NULL && com.uniq->nb_layers > 0);
}
<|MERGE_RESOLUTION|>--- conflicted
+++ resolved
@@ -260,13 +260,8 @@
 	for (layer = 0; layer < fit->naxes[2]; ++layer) {
 		// calling statistics() saves stats in the fit already, we don't need
 		// to use the returned handle
-<<<<<<< HEAD
-		free_stats(statistics(NULL, -1, fit, layer, NULL, STATS_MINMAX));
+		free_stats(statistics(NULL, -1, fit, layer, NULL, STATS_MINMAX, TRUE));
 		if (!fit->stats || !fit->stats[layer])
-=======
-		free_stats(statistics(NULL, -1, fit, layer, NULL, STATS_MINMAX, TRUE));
-		if (!fit->stats[layer])
->>>>>>> 416fb309
 			return -1;
 		fit->maxi = max(fit->maxi, fit->stats[layer]->max);
 		fit->mini = min(fit->mini, fit->stats[layer]->min);
